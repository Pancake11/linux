--- conflicted
+++ resolved
@@ -82,12 +82,6 @@
 unsigned int console_irq = -1;
 EXPORT_SYMBOL(console_irq);
 
-<<<<<<< HEAD
-unsigned long machine_flags;
-EXPORT_SYMBOL(machine_flags);
-
-=======
->>>>>>> 6574612f
 unsigned long elf_hwcap = 0;
 char elf_platform[ELF_PLATFORM_SIZE];
 
