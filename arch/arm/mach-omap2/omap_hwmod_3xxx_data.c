--- conflicted
+++ resolved
@@ -128,7 +128,6 @@
 			.idlest_idle_bit = OMAP3430_ST_IVA2_SHIFT,
 		}
 	},
-<<<<<<< HEAD
 };
 
 /*
@@ -147,8 +146,6 @@
 	.clkdm_name	= "emu_clkdm",
 	.main_clk	= "emu_src_ck",
 	.flags		= HWMOD_NO_IDLEST,
-=======
->>>>>>> 46f2007c
 };
 
 /* timer class */
