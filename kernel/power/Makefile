--- conflicted
+++ resolved
@@ -3,11 +3,7 @@
 EXTRA_CFLAGS	+=	-DDEBUG
 endif
 
-<<<<<<< HEAD
-obj-y				:= main.o
-=======
 obj-$(CONFIG_PM)		+= main.o
->>>>>>> cb065c06
 obj-$(CONFIG_PM_SLEEP)		+= console.o
 obj-$(CONFIG_FREEZER)		+= process.o
 obj-$(CONFIG_HIBERNATION)	+= swsusp.o disk.o snapshot.o swap.o user.o
