--- conflicted
+++ resolved
@@ -586,9 +586,6 @@
 	hci_req_cancel(hdev, ENODEV);
 	hci_req_lock(hdev);
 
-	/* Stop timer, it might be running */
-	del_timer_sync(&hdev->cmd_timer);
-
 	if (!test_and_clear_bit(HCI_UP, &hdev->flags)) {
 		del_timer_sync(&hdev->cmd_timer);
 		hci_req_unlock(hdev);
@@ -1023,13 +1020,6 @@
 	return NULL;
 }
 
-<<<<<<< HEAD
-int hci_add_link_key(struct hci_dev *hdev, int new_key, bdaddr_t *bdaddr,
-						u8 *val, u8 type, u8 pin_len)
-{
-	struct link_key *key, *old_key;
-	u8 old_key_type;
-=======
 static int hci_persistent_key(struct hci_dev *hdev, struct hci_conn *conn,
 						u8 key_type, u8 old_key_type)
 {
@@ -1071,18 +1061,13 @@
 {
 	struct link_key *key, *old_key;
 	u8 old_key_type, persistent;
->>>>>>> d762f438
 
 	old_key = hci_find_link_key(hdev, bdaddr);
 	if (old_key) {
 		old_key_type = old_key->type;
 		key = old_key;
 	} else {
-<<<<<<< HEAD
-		old_key_type = 0xff;
-=======
 		old_key_type = conn ? conn->key_type : 0xff;
->>>>>>> d762f438
 		key = kzalloc(sizeof(*key), GFP_ATOMIC);
 		if (!key)
 			return -ENOMEM;
@@ -1091,18 +1076,6 @@
 
 	BT_DBG("%s key for %s type %u", hdev->name, batostr(bdaddr), type);
 
-<<<<<<< HEAD
-	bacpy(&key->bdaddr, bdaddr);
-	memcpy(key->val, val, 16);
-	key->type = type;
-	key->pin_len = pin_len;
-
-	if (new_key)
-		mgmt_new_key(hdev->id, key, old_key_type);
-
-	if (type == 0x06)
-		key->type = old_key_type;
-=======
 	/* Some buggy controller combinations generate a changed
 	 * combination key for legacy pairing even when there's no
 	 * previous key */
@@ -1134,7 +1107,6 @@
 		list_del(&key->list);
 		kfree(key);
 	}
->>>>>>> d762f438
 
 	return 0;
 }
@@ -1166,8 +1138,6 @@
 	tasklet_schedule(&hdev->cmd_task);
 }
 
-<<<<<<< HEAD
-=======
 struct oob_data *hci_find_remote_oob_data(struct hci_dev *hdev,
 							bdaddr_t *bdaddr)
 {
@@ -1232,7 +1202,6 @@
 	return 0;
 }
 
->>>>>>> d762f438
 /* Register HCI device */
 int hci_register_dev(struct hci_dev *hdev)
 {
@@ -1297,11 +1266,8 @@
 
 	INIT_LIST_HEAD(&hdev->link_keys);
 
-<<<<<<< HEAD
-=======
 	INIT_LIST_HEAD(&hdev->remote_oob_data);
 
->>>>>>> d762f438
 	INIT_WORK(&hdev->power_on, hci_power_on);
 	INIT_WORK(&hdev->power_off, hci_power_off);
 	setup_timer(&hdev->off_timer, hci_auto_off, (unsigned long) hdev);
@@ -1381,10 +1347,7 @@
 	hci_blacklist_clear(hdev);
 	hci_uuids_clear(hdev);
 	hci_link_keys_clear(hdev);
-<<<<<<< HEAD
-=======
 	hci_remote_oob_data_clear(hdev);
->>>>>>> d762f438
 	hci_dev_unlock_bh(hdev);
 
 	__hci_dev_put(hdev);
