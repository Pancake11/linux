/*
 *	IPv6 output functions
 *	Linux INET6 implementation
 *
 *	Authors:
 *	Pedro Roque		<roque@di.fc.ul.pt>
 *
 *	Based on linux/net/ipv4/ip_output.c
 *
 *	This program is free software; you can redistribute it and/or
 *      modify it under the terms of the GNU General Public License
 *      as published by the Free Software Foundation; either version
 *      2 of the License, or (at your option) any later version.
 *
 *	Changes:
 *	A.N.Kuznetsov	:	airthmetics in fragmentation.
 *				extension headers are implemented.
 *				route changes now work.
 *				ip6_forward does not confuse sniffers.
 *				etc.
 *
 *      H. von Brand    :       Added missing #include <linux/string.h>
 *	Imran Patel	: 	frag id should be in NBO
 *      Kazunori MIYAZAWA @USAGI
 *			:       add ip6_append_data and related functions
 *				for datagram xmit
 */

#include <linux/errno.h>
#include <linux/kernel.h>
#include <linux/string.h>
#include <linux/socket.h>
#include <linux/net.h>
#include <linux/netdevice.h>
#include <linux/if_arp.h>
#include <linux/in6.h>
#include <linux/tcp.h>
#include <linux/route.h>
#include <linux/module.h>
#include <linux/slab.h>

#include <linux/netfilter.h>
#include <linux/netfilter_ipv6.h>

#include <net/sock.h>
#include <net/snmp.h>

#include <net/ipv6.h>
#include <net/ndisc.h>
#include <net/protocol.h>
#include <net/ip6_route.h>
#include <net/addrconf.h>
#include <net/rawv6.h>
#include <net/icmp.h>
#include <net/xfrm.h>
#include <net/checksum.h>
#include <linux/mroute6.h>

static int ip6_finish_output2(struct sk_buff *skb)
{
	struct dst_entry *dst = skb_dst(skb);
	struct net_device *dev = dst->dev;
	struct neighbour *neigh;
	struct in6_addr *nexthop;
	int ret;

	skb->protocol = htons(ETH_P_IPV6);
	skb->dev = dev;

	if (ipv6_addr_is_multicast(&ipv6_hdr(skb)->daddr)) {
		struct inet6_dev *idev = ip6_dst_idev(skb_dst(skb));

		if (!(dev->flags & IFF_LOOPBACK) && sk_mc_loop(skb->sk) &&
		    ((mroute6_socket(dev_net(dev), skb) &&
		     !(IP6CB(skb)->flags & IP6SKB_FORWARDED)) ||
		     ipv6_chk_mcast_addr(dev, &ipv6_hdr(skb)->daddr,
					 &ipv6_hdr(skb)->saddr))) {
			struct sk_buff *newskb = skb_clone(skb, GFP_ATOMIC);

			/* Do not check for IFF_ALLMULTI; multicast routing
			   is not supported in any case.
			 */
			if (newskb)
				NF_HOOK(NFPROTO_IPV6, NF_INET_POST_ROUTING,
					newskb, NULL, newskb->dev,
					dev_loopback_xmit);

			if (ipv6_hdr(skb)->hop_limit == 0) {
				IP6_INC_STATS(dev_net(dev), idev,
					      IPSTATS_MIB_OUTDISCARDS);
				kfree_skb(skb);
				return 0;
			}
		}

		IP6_UPD_PO_STATS(dev_net(dev), idev, IPSTATS_MIB_OUTMCAST,
				skb->len);

		if (IPV6_ADDR_MC_SCOPE(&ipv6_hdr(skb)->daddr) <=
		    IPV6_ADDR_SCOPE_NODELOCAL &&
		    !(dev->flags & IFF_LOOPBACK)) {
			kfree_skb(skb);
			return 0;
		}
	}

	rcu_read_lock_bh();
	nexthop = rt6_nexthop((struct rt6_info *)dst);
	neigh = __ipv6_neigh_lookup_noref(dst->dev, nexthop);
	if (unlikely(!neigh))
		neigh = __neigh_create(&nd_tbl, nexthop, dst->dev, false);
	if (!IS_ERR(neigh)) {
		ret = dst_neigh_output(dst, neigh, skb);
		rcu_read_unlock_bh();
		return ret;
	}
	rcu_read_unlock_bh();

	IP6_INC_STATS(dev_net(dst->dev),
		      ip6_dst_idev(dst), IPSTATS_MIB_OUTNOROUTES);
	kfree_skb(skb);
	return -EINVAL;
}

static int ip6_finish_output(struct sk_buff *skb)
{
	if ((skb->len > ip6_skb_dst_mtu(skb) && !skb_is_gso(skb)) ||
	    dst_allfrag(skb_dst(skb)) ||
	    (IP6CB(skb)->frag_max_size && skb->len > IP6CB(skb)->frag_max_size))
		return ip6_fragment(skb, ip6_finish_output2);
	else
		return ip6_finish_output2(skb);
}

int ip6_output(struct sk_buff *skb)
{
	struct net_device *dev = skb_dst(skb)->dev;
	struct inet6_dev *idev = ip6_dst_idev(skb_dst(skb));
	if (unlikely(idev->cnf.disable_ipv6)) {
		IP6_INC_STATS(dev_net(dev), idev,
			      IPSTATS_MIB_OUTDISCARDS);
		kfree_skb(skb);
		return 0;
	}

	return NF_HOOK_COND(NFPROTO_IPV6, NF_INET_POST_ROUTING, skb, NULL, dev,
			    ip6_finish_output,
			    !(IP6CB(skb)->flags & IP6SKB_REROUTED));
}

/*
 *	xmit an sk_buff (used by TCP, SCTP and DCCP)
 */

int ip6_xmit(struct sock *sk, struct sk_buff *skb, struct flowi6 *fl6,
	     struct ipv6_txoptions *opt, int tclass)
{
	struct net *net = sock_net(sk);
	struct ipv6_pinfo *np = inet6_sk(sk);
	struct in6_addr *first_hop = &fl6->daddr;
	struct dst_entry *dst = skb_dst(skb);
	struct ipv6hdr *hdr;
	u8  proto = fl6->flowi6_proto;
	int seg_len = skb->len;
	int hlimit = -1;
	u32 mtu;

	if (opt) {
		unsigned int head_room;

		/* First: exthdrs may take lots of space (~8K for now)
		   MAX_HEADER is not enough.
		 */
		head_room = opt->opt_nflen + opt->opt_flen;
		seg_len += head_room;
		head_room += sizeof(struct ipv6hdr) + LL_RESERVED_SPACE(dst->dev);

		if (skb_headroom(skb) < head_room) {
			struct sk_buff *skb2 = skb_realloc_headroom(skb, head_room);
			if (skb2 == NULL) {
				IP6_INC_STATS(net, ip6_dst_idev(skb_dst(skb)),
					      IPSTATS_MIB_OUTDISCARDS);
				kfree_skb(skb);
				return -ENOBUFS;
			}
			consume_skb(skb);
			skb = skb2;
			skb_set_owner_w(skb, sk);
		}
		if (opt->opt_flen)
			ipv6_push_frag_opts(skb, opt, &proto);
		if (opt->opt_nflen)
			ipv6_push_nfrag_opts(skb, opt, &proto, &first_hop);
	}

	skb_push(skb, sizeof(struct ipv6hdr));
	skb_reset_network_header(skb);
	hdr = ipv6_hdr(skb);

	/*
	 *	Fill in the IPv6 header
	 */
	if (np)
		hlimit = np->hop_limit;
	if (hlimit < 0)
		hlimit = ip6_dst_hoplimit(dst);

	ip6_flow_hdr(hdr, tclass, fl6->flowlabel);

	hdr->payload_len = htons(seg_len);
	hdr->nexthdr = proto;
	hdr->hop_limit = hlimit;

	hdr->saddr = fl6->saddr;
	hdr->daddr = *first_hop;

	skb->protocol = htons(ETH_P_IPV6);
	skb->priority = sk->sk_priority;
	skb->mark = sk->sk_mark;

	mtu = dst_mtu(dst);
	if ((skb->len <= mtu) || skb->local_df || skb_is_gso(skb)) {
		IP6_UPD_PO_STATS(net, ip6_dst_idev(skb_dst(skb)),
			      IPSTATS_MIB_OUT, skb->len);
		return NF_HOOK(NFPROTO_IPV6, NF_INET_LOCAL_OUT, skb, NULL,
			       dst->dev, dst_output);
	}

	skb->dev = dst->dev;
	ipv6_local_error(sk, EMSGSIZE, fl6, mtu);
	IP6_INC_STATS(net, ip6_dst_idev(skb_dst(skb)), IPSTATS_MIB_FRAGFAILS);
	kfree_skb(skb);
	return -EMSGSIZE;
}

EXPORT_SYMBOL(ip6_xmit);

static int ip6_call_ra_chain(struct sk_buff *skb, int sel)
{
	struct ip6_ra_chain *ra;
	struct sock *last = NULL;

	read_lock(&ip6_ra_lock);
	for (ra = ip6_ra_chain; ra; ra = ra->next) {
		struct sock *sk = ra->sk;
		if (sk && ra->sel == sel &&
		    (!sk->sk_bound_dev_if ||
		     sk->sk_bound_dev_if == skb->dev->ifindex)) {
			if (last) {
				struct sk_buff *skb2 = skb_clone(skb, GFP_ATOMIC);
				if (skb2)
					rawv6_rcv(last, skb2);
			}
			last = sk;
		}
	}

	if (last) {
		rawv6_rcv(last, skb);
		read_unlock(&ip6_ra_lock);
		return 1;
	}
	read_unlock(&ip6_ra_lock);
	return 0;
}

static int ip6_forward_proxy_check(struct sk_buff *skb)
{
	struct ipv6hdr *hdr = ipv6_hdr(skb);
	u8 nexthdr = hdr->nexthdr;
	__be16 frag_off;
	int offset;

	if (ipv6_ext_hdr(nexthdr)) {
		offset = ipv6_skip_exthdr(skb, sizeof(*hdr), &nexthdr, &frag_off);
		if (offset < 0)
			return 0;
	} else
		offset = sizeof(struct ipv6hdr);

	if (nexthdr == IPPROTO_ICMPV6) {
		struct icmp6hdr *icmp6;

		if (!pskb_may_pull(skb, (skb_network_header(skb) +
					 offset + 1 - skb->data)))
			return 0;

		icmp6 = (struct icmp6hdr *)(skb_network_header(skb) + offset);

		switch (icmp6->icmp6_type) {
		case NDISC_ROUTER_SOLICITATION:
		case NDISC_ROUTER_ADVERTISEMENT:
		case NDISC_NEIGHBOUR_SOLICITATION:
		case NDISC_NEIGHBOUR_ADVERTISEMENT:
		case NDISC_REDIRECT:
			/* For reaction involving unicast neighbor discovery
			 * message destined to the proxied address, pass it to
			 * input function.
			 */
			return 1;
		default:
			break;
		}
	}

	/*
	 * The proxying router can't forward traffic sent to a link-local
	 * address, so signal the sender and discard the packet. This
	 * behavior is clarified by the MIPv6 specification.
	 */
	if (ipv6_addr_type(&hdr->daddr) & IPV6_ADDR_LINKLOCAL) {
		dst_link_failure(skb);
		return -1;
	}

	return 0;
}

static inline int ip6_forward_finish(struct sk_buff *skb)
{
	return dst_output(skb);
}

int ip6_forward(struct sk_buff *skb)
{
	struct dst_entry *dst = skb_dst(skb);
	struct ipv6hdr *hdr = ipv6_hdr(skb);
	struct inet6_skb_parm *opt = IP6CB(skb);
	struct net *net = dev_net(dst->dev);
	u32 mtu;

	if (net->ipv6.devconf_all->forwarding == 0)
		goto error;

	if (skb_warn_if_lro(skb))
		goto drop;

	if (!xfrm6_policy_check(NULL, XFRM_POLICY_FWD, skb)) {
		IP6_INC_STATS(net, ip6_dst_idev(dst), IPSTATS_MIB_INDISCARDS);
		goto drop;
	}

	if (skb->pkt_type != PACKET_HOST)
		goto drop;

	skb_forward_csum(skb);

	/*
	 *	We DO NOT make any processing on
	 *	RA packets, pushing them to user level AS IS
	 *	without ane WARRANTY that application will be able
	 *	to interpret them. The reason is that we
	 *	cannot make anything clever here.
	 *
	 *	We are not end-node, so that if packet contains
	 *	AH/ESP, we cannot make anything.
	 *	Defragmentation also would be mistake, RA packets
	 *	cannot be fragmented, because there is no warranty
	 *	that different fragments will go along one path. --ANK
	 */
	if (unlikely(opt->flags & IP6SKB_ROUTERALERT)) {
		if (ip6_call_ra_chain(skb, ntohs(opt->ra)))
			return 0;
	}

	/*
	 *	check and decrement ttl
	 */
	if (hdr->hop_limit <= 1) {
		/* Force OUTPUT device used as source address */
		skb->dev = dst->dev;
		icmpv6_send(skb, ICMPV6_TIME_EXCEED, ICMPV6_EXC_HOPLIMIT, 0);
		IP6_INC_STATS_BH(net,
				 ip6_dst_idev(dst), IPSTATS_MIB_INHDRERRORS);

		kfree_skb(skb);
		return -ETIMEDOUT;
	}

	/* XXX: idev->cnf.proxy_ndp? */
	if (net->ipv6.devconf_all->proxy_ndp &&
	    pneigh_lookup(&nd_tbl, net, &hdr->daddr, skb->dev, 0)) {
		int proxied = ip6_forward_proxy_check(skb);
		if (proxied > 0)
			return ip6_input(skb);
		else if (proxied < 0) {
			IP6_INC_STATS(net, ip6_dst_idev(dst),
				      IPSTATS_MIB_INDISCARDS);
			goto drop;
		}
	}

	if (!xfrm6_route_forward(skb)) {
		IP6_INC_STATS(net, ip6_dst_idev(dst), IPSTATS_MIB_INDISCARDS);
		goto drop;
	}
	dst = skb_dst(skb);

	/* IPv6 specs say nothing about it, but it is clear that we cannot
	   send redirects to source routed frames.
	   We don't send redirects to frames decapsulated from IPsec.
	 */
	if (skb->dev == dst->dev && opt->srcrt == 0 && !skb_sec_path(skb)) {
		struct in6_addr *target = NULL;
		struct inet_peer *peer;
		struct rt6_info *rt;

		/*
		 *	incoming and outgoing devices are the same
		 *	send a redirect.
		 */

		rt = (struct rt6_info *) dst;
		if (rt->rt6i_flags & RTF_GATEWAY)
			target = &rt->rt6i_gateway;
		else
			target = &hdr->daddr;

		peer = inet_getpeer_v6(net->ipv6.peers, &rt->rt6i_dst.addr, 1);

		/* Limit redirects both by destination (here)
		   and by source (inside ndisc_send_redirect)
		 */
		if (inet_peer_xrlim_allow(peer, 1*HZ))
			ndisc_send_redirect(skb, target);
		if (peer)
			inet_putpeer(peer);
	} else {
		int addrtype = ipv6_addr_type(&hdr->saddr);

		/* This check is security critical. */
		if (addrtype == IPV6_ADDR_ANY ||
		    addrtype & (IPV6_ADDR_MULTICAST | IPV6_ADDR_LOOPBACK))
			goto error;
		if (addrtype & IPV6_ADDR_LINKLOCAL) {
			icmpv6_send(skb, ICMPV6_DEST_UNREACH,
				    ICMPV6_NOT_NEIGHBOUR, 0);
			goto error;
		}
	}

	mtu = dst_mtu(dst);
	if (mtu < IPV6_MIN_MTU)
		mtu = IPV6_MIN_MTU;

	if ((!skb->local_df && skb->len > mtu && !skb_is_gso(skb)) ||
	    (IP6CB(skb)->frag_max_size && IP6CB(skb)->frag_max_size > mtu)) {
		/* Again, force OUTPUT device used as source address */
		skb->dev = dst->dev;
		icmpv6_send(skb, ICMPV6_PKT_TOOBIG, 0, mtu);
		IP6_INC_STATS_BH(net,
				 ip6_dst_idev(dst), IPSTATS_MIB_INTOOBIGERRORS);
		IP6_INC_STATS_BH(net,
				 ip6_dst_idev(dst), IPSTATS_MIB_FRAGFAILS);
		kfree_skb(skb);
		return -EMSGSIZE;
	}

	if (skb_cow(skb, dst->dev->hard_header_len)) {
		IP6_INC_STATS(net, ip6_dst_idev(dst), IPSTATS_MIB_OUTDISCARDS);
		goto drop;
	}

	hdr = ipv6_hdr(skb);

	/* Mangling hops number delayed to point after skb COW */

	hdr->hop_limit--;

	IP6_INC_STATS_BH(net, ip6_dst_idev(dst), IPSTATS_MIB_OUTFORWDATAGRAMS);
	IP6_ADD_STATS_BH(net, ip6_dst_idev(dst), IPSTATS_MIB_OUTOCTETS, skb->len);
	return NF_HOOK(NFPROTO_IPV6, NF_INET_FORWARD, skb, skb->dev, dst->dev,
		       ip6_forward_finish);

error:
	IP6_INC_STATS_BH(net, ip6_dst_idev(dst), IPSTATS_MIB_INADDRERRORS);
drop:
	kfree_skb(skb);
	return -EINVAL;
}

static void ip6_copy_metadata(struct sk_buff *to, struct sk_buff *from)
{
	to->pkt_type = from->pkt_type;
	to->priority = from->priority;
	to->protocol = from->protocol;
	skb_dst_drop(to);
	skb_dst_set(to, dst_clone(skb_dst(from)));
	to->dev = from->dev;
	to->mark = from->mark;

#ifdef CONFIG_NET_SCHED
	to->tc_index = from->tc_index;
#endif
	nf_copy(to, from);
#if IS_ENABLED(CONFIG_NETFILTER_XT_TARGET_TRACE)
	to->nf_trace = from->nf_trace;
#endif
	skb_copy_secmark(to, from);
}

int ip6_fragment(struct sk_buff *skb, int (*output)(struct sk_buff *))
{
	struct sk_buff *frag;
	struct rt6_info *rt = (struct rt6_info*)skb_dst(skb);
	struct ipv6_pinfo *np = skb->sk ? inet6_sk(skb->sk) : NULL;
	struct ipv6hdr *tmp_hdr;
	struct frag_hdr *fh;
	unsigned int mtu, hlen, left, len;
	int hroom, troom;
	__be32 frag_id = 0;
	int ptr, offset = 0, err=0;
	u8 *prevhdr, nexthdr = 0;
	struct net *net = dev_net(skb_dst(skb)->dev);

	hlen = ip6_find_1stfragopt(skb, &prevhdr);
	nexthdr = *prevhdr;

	mtu = ip6_skb_dst_mtu(skb);

	/* We must not fragment if the socket is set to force MTU discovery
	 * or if the skb it not generated by a local socket.
	 */
	if (unlikely(!skb->local_df && skb->len > mtu) ||
		     (IP6CB(skb)->frag_max_size &&
		      IP6CB(skb)->frag_max_size > mtu)) {
		if (skb->sk && dst_allfrag(skb_dst(skb)))
			sk_nocaps_add(skb->sk, NETIF_F_GSO_MASK);

		skb->dev = skb_dst(skb)->dev;
		icmpv6_send(skb, ICMPV6_PKT_TOOBIG, 0, mtu);
		IP6_INC_STATS(net, ip6_dst_idev(skb_dst(skb)),
			      IPSTATS_MIB_FRAGFAILS);
		kfree_skb(skb);
		return -EMSGSIZE;
	}

	if (np && np->frag_size < mtu) {
		if (np->frag_size)
			mtu = np->frag_size;
	}
	mtu -= hlen + sizeof(struct frag_hdr);

	if (skb_has_frag_list(skb)) {
		int first_len = skb_pagelen(skb);
		struct sk_buff *frag2;

		if (first_len - hlen > mtu ||
		    ((first_len - hlen) & 7) ||
		    skb_cloned(skb))
			goto slow_path;

		skb_walk_frags(skb, frag) {
			/* Correct geometry. */
			if (frag->len > mtu ||
			    ((frag->len & 7) && frag->next) ||
			    skb_headroom(frag) < hlen)
				goto slow_path_clean;

			/* Partially cloned skb? */
			if (skb_shared(frag))
				goto slow_path_clean;

			BUG_ON(frag->sk);
			if (skb->sk) {
				frag->sk = skb->sk;
				frag->destructor = sock_wfree;
			}
			skb->truesize -= frag->truesize;
		}

		err = 0;
		offset = 0;
		frag = skb_shinfo(skb)->frag_list;
		skb_frag_list_init(skb);
		/* BUILD HEADER */

		*prevhdr = NEXTHDR_FRAGMENT;
		tmp_hdr = kmemdup(skb_network_header(skb), hlen, GFP_ATOMIC);
		if (!tmp_hdr) {
			IP6_INC_STATS(net, ip6_dst_idev(skb_dst(skb)),
				      IPSTATS_MIB_FRAGFAILS);
			return -ENOMEM;
		}

		__skb_pull(skb, hlen);
		fh = (struct frag_hdr*)__skb_push(skb, sizeof(struct frag_hdr));
		__skb_push(skb, hlen);
		skb_reset_network_header(skb);
		memcpy(skb_network_header(skb), tmp_hdr, hlen);

		ipv6_select_ident(fh, rt);
		fh->nexthdr = nexthdr;
		fh->reserved = 0;
		fh->frag_off = htons(IP6_MF);
		frag_id = fh->identification;

		first_len = skb_pagelen(skb);
		skb->data_len = first_len - skb_headlen(skb);
		skb->len = first_len;
		ipv6_hdr(skb)->payload_len = htons(first_len -
						   sizeof(struct ipv6hdr));

		dst_hold(&rt->dst);

		for (;;) {
			/* Prepare header of the next frame,
			 * before previous one went down. */
			if (frag) {
				frag->ip_summed = CHECKSUM_NONE;
				skb_reset_transport_header(frag);
				fh = (struct frag_hdr*)__skb_push(frag, sizeof(struct frag_hdr));
				__skb_push(frag, hlen);
				skb_reset_network_header(frag);
				memcpy(skb_network_header(frag), tmp_hdr,
				       hlen);
				offset += skb->len - hlen - sizeof(struct frag_hdr);
				fh->nexthdr = nexthdr;
				fh->reserved = 0;
				fh->frag_off = htons(offset);
				if (frag->next != NULL)
					fh->frag_off |= htons(IP6_MF);
				fh->identification = frag_id;
				ipv6_hdr(frag)->payload_len =
						htons(frag->len -
						      sizeof(struct ipv6hdr));
				ip6_copy_metadata(frag, skb);
			}

			err = output(skb);
			if(!err)
				IP6_INC_STATS(net, ip6_dst_idev(&rt->dst),
					      IPSTATS_MIB_FRAGCREATES);

			if (err || !frag)
				break;

			skb = frag;
			frag = skb->next;
			skb->next = NULL;
		}

		kfree(tmp_hdr);

		if (err == 0) {
			IP6_INC_STATS(net, ip6_dst_idev(&rt->dst),
				      IPSTATS_MIB_FRAGOKS);
			ip6_rt_put(rt);
			return 0;
		}

		while (frag) {
			skb = frag->next;
			kfree_skb(frag);
			frag = skb;
		}

		IP6_INC_STATS(net, ip6_dst_idev(&rt->dst),
			      IPSTATS_MIB_FRAGFAILS);
		ip6_rt_put(rt);
		return err;

slow_path_clean:
		skb_walk_frags(skb, frag2) {
			if (frag2 == frag)
				break;
			frag2->sk = NULL;
			frag2->destructor = NULL;
			skb->truesize += frag2->truesize;
		}
	}

slow_path:
	if ((skb->ip_summed == CHECKSUM_PARTIAL) &&
	    skb_checksum_help(skb))
		goto fail;

	left = skb->len - hlen;		/* Space per frame */
	ptr = hlen;			/* Where to start from */

	/*
	 *	Fragment the datagram.
	 */

	*prevhdr = NEXTHDR_FRAGMENT;
	hroom = LL_RESERVED_SPACE(rt->dst.dev);
	troom = rt->dst.dev->needed_tailroom;

	/*
	 *	Keep copying data until we run out.
	 */
	while(left > 0)	{
		len = left;
		/* IF: it doesn't fit, use 'mtu' - the data space left */
		if (len > mtu)
			len = mtu;
		/* IF: we are not sending up to and including the packet end
		   then align the next start on an eight byte boundary */
		if (len < left)	{
			len &= ~7;
		}
		/*
		 *	Allocate buffer.
		 */

		if ((frag = alloc_skb(len + hlen + sizeof(struct frag_hdr) +
				      hroom + troom, GFP_ATOMIC)) == NULL) {
			NETDEBUG(KERN_INFO "IPv6: frag: no memory for new fragment!\n");
			IP6_INC_STATS(net, ip6_dst_idev(skb_dst(skb)),
				      IPSTATS_MIB_FRAGFAILS);
			err = -ENOMEM;
			goto fail;
		}

		/*
		 *	Set up data on packet
		 */

		ip6_copy_metadata(frag, skb);
		skb_reserve(frag, hroom);
		skb_put(frag, len + hlen + sizeof(struct frag_hdr));
		skb_reset_network_header(frag);
		fh = (struct frag_hdr *)(skb_network_header(frag) + hlen);
		frag->transport_header = (frag->network_header + hlen +
					  sizeof(struct frag_hdr));

		/*
		 *	Charge the memory for the fragment to any owner
		 *	it might possess
		 */
		if (skb->sk)
			skb_set_owner_w(frag, skb->sk);

		/*
		 *	Copy the packet header into the new buffer.
		 */
		skb_copy_from_linear_data(skb, skb_network_header(frag), hlen);

		/*
		 *	Build fragment header.
		 */
		fh->nexthdr = nexthdr;
		fh->reserved = 0;
		if (!frag_id) {
			ipv6_select_ident(fh, rt);
			frag_id = fh->identification;
		} else
			fh->identification = frag_id;

		/*
		 *	Copy a block of the IP datagram.
		 */
		if (skb_copy_bits(skb, ptr, skb_transport_header(frag), len))
			BUG();
		left -= len;

		fh->frag_off = htons(offset);
		if (left > 0)
			fh->frag_off |= htons(IP6_MF);
		ipv6_hdr(frag)->payload_len = htons(frag->len -
						    sizeof(struct ipv6hdr));

		ptr += len;
		offset += len;

		/*
		 *	Put this fragment into the sending queue.
		 */
		err = output(frag);
		if (err)
			goto fail;

		IP6_INC_STATS(net, ip6_dst_idev(skb_dst(skb)),
			      IPSTATS_MIB_FRAGCREATES);
	}
	IP6_INC_STATS(net, ip6_dst_idev(skb_dst(skb)),
		      IPSTATS_MIB_FRAGOKS);
	consume_skb(skb);
	return err;

fail:
	IP6_INC_STATS(net, ip6_dst_idev(skb_dst(skb)),
		      IPSTATS_MIB_FRAGFAILS);
	kfree_skb(skb);
	return err;
}

static inline int ip6_rt_check(const struct rt6key *rt_key,
			       const struct in6_addr *fl_addr,
			       const struct in6_addr *addr_cache)
{
	return (rt_key->plen != 128 || !ipv6_addr_equal(fl_addr, &rt_key->addr)) &&
		(addr_cache == NULL || !ipv6_addr_equal(fl_addr, addr_cache));
}

static struct dst_entry *ip6_sk_dst_check(struct sock *sk,
					  struct dst_entry *dst,
					  const struct flowi6 *fl6)
{
	struct ipv6_pinfo *np = inet6_sk(sk);
	struct rt6_info *rt;

	if (!dst)
		goto out;

	if (dst->ops->family != AF_INET6) {
		dst_release(dst);
		return NULL;
	}

	rt = (struct rt6_info *)dst;
	/* Yes, checking route validity in not connected
	 * case is not very simple. Take into account,
	 * that we do not support routing by source, TOS,
	 * and MSG_DONTROUTE 		--ANK (980726)
	 *
	 * 1. ip6_rt_check(): If route was host route,
	 *    check that cached destination is current.
	 *    If it is network route, we still may
	 *    check its validity using saved pointer
	 *    to the last used address: daddr_cache.
	 *    We do not want to save whole address now,
	 *    (because main consumer of this service
	 *    is tcp, which has not this problem),
	 *    so that the last trick works only on connected
	 *    sockets.
	 * 2. oif also should be the same.
	 */
	if (ip6_rt_check(&rt->rt6i_dst, &fl6->daddr, np->daddr_cache) ||
#ifdef CONFIG_IPV6_SUBTREES
	    ip6_rt_check(&rt->rt6i_src, &fl6->saddr, np->saddr_cache) ||
#endif
	    (fl6->flowi6_oif && fl6->flowi6_oif != dst->dev->ifindex)) {
		dst_release(dst);
		dst = NULL;
	}

out:
	return dst;
}

static int ip6_dst_lookup_tail(struct sock *sk,
			       struct dst_entry **dst, struct flowi6 *fl6)
{
	struct net *net = sock_net(sk);
#ifdef CONFIG_IPV6_OPTIMISTIC_DAD
	struct neighbour *n;
	struct rt6_info *rt;
#endif
	int err;

	if (*dst == NULL)
		*dst = ip6_route_output(net, sk, fl6);

	if ((err = (*dst)->error))
		goto out_err_release;

	if (ipv6_addr_any(&fl6->saddr)) {
		struct rt6_info *rt = (struct rt6_info *) *dst;
		err = ip6_route_get_saddr(net, rt, &fl6->daddr,
					  sk ? inet6_sk(sk)->srcprefs : 0,
					  &fl6->saddr);
		if (err)
			goto out_err_release;
	}

#ifdef CONFIG_IPV6_OPTIMISTIC_DAD
	/*
	 * Here if the dst entry we've looked up
	 * has a neighbour entry that is in the INCOMPLETE
	 * state and the src address from the flow is
	 * marked as OPTIMISTIC, we release the found
	 * dst entry and replace it instead with the
	 * dst entry of the nexthop router
	 */
	rt = (struct rt6_info *) *dst;
	rcu_read_lock_bh();
	n = __ipv6_neigh_lookup_noref(rt->dst.dev, rt6_nexthop(rt));
	err = n && !(n->nud_state & NUD_VALID) ? -EINVAL : 0;
	rcu_read_unlock_bh();

	if (err) {
		struct inet6_ifaddr *ifp;
		struct flowi6 fl_gw6;
		int redirect;

		ifp = ipv6_get_ifaddr(net, &fl6->saddr,
				      (*dst)->dev, 1);

		redirect = (ifp && ifp->flags & IFA_F_OPTIMISTIC);
		if (ifp)
			in6_ifa_put(ifp);

		if (redirect) {
			/*
			 * We need to get the dst entry for the
			 * default router instead
			 */
			dst_release(*dst);
			memcpy(&fl_gw6, fl6, sizeof(struct flowi6));
			memset(&fl_gw6.daddr, 0, sizeof(struct in6_addr));
			*dst = ip6_route_output(net, sk, &fl_gw6);
			if ((err = (*dst)->error))
				goto out_err_release;
		}
	}
#endif

	return 0;

out_err_release:
	if (err == -ENETUNREACH)
		IP6_INC_STATS(net, NULL, IPSTATS_MIB_OUTNOROUTES);
	dst_release(*dst);
	*dst = NULL;
	return err;
}

/**
 *	ip6_dst_lookup - perform route lookup on flow
 *	@sk: socket which provides route info
 *	@dst: pointer to dst_entry * for result
 *	@fl6: flow to lookup
 *
 *	This function performs a route lookup on the given flow.
 *
 *	It returns zero on success, or a standard errno code on error.
 */
int ip6_dst_lookup(struct sock *sk, struct dst_entry **dst, struct flowi6 *fl6)
{
	*dst = NULL;
	return ip6_dst_lookup_tail(sk, dst, fl6);
}
EXPORT_SYMBOL_GPL(ip6_dst_lookup);

/**
 *	ip6_dst_lookup_flow - perform route lookup on flow with ipsec
 *	@sk: socket which provides route info
 *	@fl6: flow to lookup
 *	@final_dst: final destination address for ipsec lookup
 *	@can_sleep: we are in a sleepable context
 *
 *	This function performs a route lookup on the given flow.
 *
 *	It returns a valid dst pointer on success, or a pointer encoded
 *	error code.
 */
struct dst_entry *ip6_dst_lookup_flow(struct sock *sk, struct flowi6 *fl6,
				      const struct in6_addr *final_dst,
				      bool can_sleep)
{
	struct dst_entry *dst = NULL;
	int err;

	err = ip6_dst_lookup_tail(sk, &dst, fl6);
	if (err)
		return ERR_PTR(err);
	if (final_dst)
		fl6->daddr = *final_dst;
	if (can_sleep)
		fl6->flowi6_flags |= FLOWI_FLAG_CAN_SLEEP;

	return xfrm_lookup(sock_net(sk), dst, flowi6_to_flowi(fl6), sk, 0);
}
EXPORT_SYMBOL_GPL(ip6_dst_lookup_flow);

/**
 *	ip6_sk_dst_lookup_flow - perform socket cached route lookup on flow
 *	@sk: socket which provides the dst cache and route info
 *	@fl6: flow to lookup
 *	@final_dst: final destination address for ipsec lookup
 *	@can_sleep: we are in a sleepable context
 *
 *	This function performs a route lookup on the given flow with the
 *	possibility of using the cached route in the socket if it is valid.
 *	It will take the socket dst lock when operating on the dst cache.
 *	As a result, this function can only be used in process context.
 *
 *	It returns a valid dst pointer on success, or a pointer encoded
 *	error code.
 */
struct dst_entry *ip6_sk_dst_lookup_flow(struct sock *sk, struct flowi6 *fl6,
					 const struct in6_addr *final_dst,
					 bool can_sleep)
{
	struct dst_entry *dst = sk_dst_check(sk, inet6_sk(sk)->dst_cookie);
	int err;

	dst = ip6_sk_dst_check(sk, dst, fl6);

	err = ip6_dst_lookup_tail(sk, &dst, fl6);
	if (err)
		return ERR_PTR(err);
	if (final_dst)
		fl6->daddr = *final_dst;
	if (can_sleep)
		fl6->flowi6_flags |= FLOWI_FLAG_CAN_SLEEP;

	return xfrm_lookup(sock_net(sk), dst, flowi6_to_flowi(fl6), sk, 0);
}
EXPORT_SYMBOL_GPL(ip6_sk_dst_lookup_flow);

static inline int ip6_ufo_append_data(struct sock *sk,
			int getfrag(void *from, char *to, int offset, int len,
			int odd, struct sk_buff *skb),
			void *from, int length, int hh_len, int fragheaderlen,
			int transhdrlen, int mtu,unsigned int flags,
			struct rt6_info *rt)

{
	struct sk_buff *skb;
	struct frag_hdr fhdr;
	int err;

	/* There is support for UDP large send offload by network
	 * device, so create one single skb packet containing complete
	 * udp datagram
	 */
	if ((skb = skb_peek_tail(&sk->sk_write_queue)) == NULL) {
		skb = sock_alloc_send_skb(sk,
			hh_len + fragheaderlen + transhdrlen + 20,
			(flags & MSG_DONTWAIT), &err);
		if (skb == NULL)
			return err;

		/* reserve space for Hardware header */
		skb_reserve(skb, hh_len);

		/* create space for UDP/IP header */
		skb_put(skb,fragheaderlen + transhdrlen);

		/* initialize network header pointer */
		skb_reset_network_header(skb);

		/* initialize protocol header pointer */
		skb->transport_header = skb->network_header + fragheaderlen;

		skb->protocol = htons(ETH_P_IPV6);
		skb->csum = 0;

		__skb_queue_tail(&sk->sk_write_queue, skb);
	} else if (skb_is_gso(skb)) {
		goto append;
	}

	skb->ip_summed = CHECKSUM_PARTIAL;
	/* Specify the length of each IPv6 datagram fragment.
	 * It has to be a multiple of 8.
	 */
	skb_shinfo(skb)->gso_size = (mtu - fragheaderlen -
				     sizeof(struct frag_hdr)) & ~7;
	skb_shinfo(skb)->gso_type = SKB_GSO_UDP;
	ipv6_select_ident(&fhdr, rt);
	skb_shinfo(skb)->ip6_frag_id = fhdr.identification;

append:
	return skb_append_datato_frags(sk, skb, getfrag, from,
				       (length - transhdrlen));
}

static inline struct ipv6_opt_hdr *ip6_opt_dup(struct ipv6_opt_hdr *src,
					       gfp_t gfp)
{
	return src ? kmemdup(src, (src->hdrlen + 1) * 8, gfp) : NULL;
}

static inline struct ipv6_rt_hdr *ip6_rthdr_dup(struct ipv6_rt_hdr *src,
						gfp_t gfp)
{
	return src ? kmemdup(src, (src->hdrlen + 1) * 8, gfp) : NULL;
}

static void ip6_append_data_mtu(unsigned int *mtu,
				int *maxfraglen,
				unsigned int fragheaderlen,
				struct sk_buff *skb,
				struct rt6_info *rt,
				bool pmtuprobe)
{
	if (!(rt->dst.flags & DST_XFRM_TUNNEL)) {
		if (skb == NULL) {
			/* first fragment, reserve header_len */
			*mtu = *mtu - rt->dst.header_len;

		} else {
			/*
			 * this fragment is not first, the headers
			 * space is regarded as data space.
			 */
			*mtu = min(*mtu, pmtuprobe ?
				   rt->dst.dev->mtu :
				   dst_mtu(rt->dst.path));
		}
		*maxfraglen = ((*mtu - fragheaderlen) & ~7)
			      + fragheaderlen - sizeof(struct frag_hdr);
	}
}

int ip6_append_data(struct sock *sk, int getfrag(void *from, char *to,
	int offset, int len, int odd, struct sk_buff *skb),
	void *from, int length, int transhdrlen,
	int hlimit, int tclass, struct ipv6_txoptions *opt, struct flowi6 *fl6,
	struct rt6_info *rt, unsigned int flags, int dontfrag)
{
	struct inet_sock *inet = inet_sk(sk);
	struct ipv6_pinfo *np = inet6_sk(sk);
	struct inet_cork *cork;
	struct sk_buff *skb, *skb_prev = NULL;
	unsigned int maxfraglen, fragheaderlen, mtu;
	int exthdrlen;
	int dst_exthdrlen;
	int hh_len;
	int copy;
	int err;
	int offset = 0;
	__u8 tx_flags = 0;

	if (flags&MSG_PROBE)
		return 0;
	cork = &inet->cork.base;
	if (skb_queue_empty(&sk->sk_write_queue)) {
		/*
		 * setup for corking
		 */
		if (opt) {
			if (WARN_ON(np->cork.opt))
				return -EINVAL;

			np->cork.opt = kzalloc(opt->tot_len, sk->sk_allocation);
			if (unlikely(np->cork.opt == NULL))
				return -ENOBUFS;

			np->cork.opt->tot_len = opt->tot_len;
			np->cork.opt->opt_flen = opt->opt_flen;
			np->cork.opt->opt_nflen = opt->opt_nflen;

			np->cork.opt->dst0opt = ip6_opt_dup(opt->dst0opt,
							    sk->sk_allocation);
			if (opt->dst0opt && !np->cork.opt->dst0opt)
				return -ENOBUFS;

			np->cork.opt->dst1opt = ip6_opt_dup(opt->dst1opt,
							    sk->sk_allocation);
			if (opt->dst1opt && !np->cork.opt->dst1opt)
				return -ENOBUFS;

			np->cork.opt->hopopt = ip6_opt_dup(opt->hopopt,
							   sk->sk_allocation);
			if (opt->hopopt && !np->cork.opt->hopopt)
				return -ENOBUFS;

			np->cork.opt->srcrt = ip6_rthdr_dup(opt->srcrt,
							    sk->sk_allocation);
			if (opt->srcrt && !np->cork.opt->srcrt)
				return -ENOBUFS;

			/* need source address above miyazawa*/
		}
		dst_hold(&rt->dst);
		cork->dst = &rt->dst;
		inet->cork.fl.u.ip6 = *fl6;
		np->cork.hop_limit = hlimit;
		np->cork.tclass = tclass;
		if (rt->dst.flags & DST_XFRM_TUNNEL)
			mtu = np->pmtudisc == IPV6_PMTUDISC_PROBE ?
			      rt->dst.dev->mtu : dst_mtu(&rt->dst);
		else
			mtu = np->pmtudisc == IPV6_PMTUDISC_PROBE ?
			      rt->dst.dev->mtu : dst_mtu(rt->dst.path);
		if (np->frag_size < mtu) {
			if (np->frag_size)
				mtu = np->frag_size;
		}
		cork->fragsize = mtu;
		if (dst_allfrag(rt->dst.path))
			cork->flags |= IPCORK_ALLFRAG;
		cork->length = 0;
		exthdrlen = (opt ? opt->opt_flen : 0);
		length += exthdrlen;
		transhdrlen += exthdrlen;
		dst_exthdrlen = rt->dst.header_len - rt->rt6i_nfheader_len;
	} else {
		rt = (struct rt6_info *)cork->dst;
		fl6 = &inet->cork.fl.u.ip6;
		opt = np->cork.opt;
		transhdrlen = 0;
		exthdrlen = 0;
		dst_exthdrlen = 0;
		mtu = cork->fragsize;
	}

	hh_len = LL_RESERVED_SPACE(rt->dst.dev);

	fragheaderlen = sizeof(struct ipv6hdr) + rt->rt6i_nfheader_len +
			(opt ? opt->opt_nflen : 0);
	maxfraglen = ((mtu - fragheaderlen) & ~7) + fragheaderlen -
		     sizeof(struct frag_hdr);

	if (mtu <= sizeof(struct ipv6hdr) + IPV6_MAXPLEN) {
		unsigned int maxnonfragsize, headersize;

		headersize = sizeof(struct ipv6hdr) +
			     (opt ? opt->tot_len : 0) +
			     (dst_allfrag(&rt->dst) ?
			      sizeof(struct frag_hdr) : 0) +
			     rt->rt6i_nfheader_len;

		maxnonfragsize = (np->pmtudisc >= IPV6_PMTUDISC_DO) ?
				 mtu : sizeof(struct ipv6hdr) + IPV6_MAXPLEN;

		/* dontfrag active */
		if ((cork->length + length > mtu - headersize) && dontfrag &&
		    (sk->sk_protocol == IPPROTO_UDP ||
		     sk->sk_protocol == IPPROTO_RAW)) {
			ipv6_local_rxpmtu(sk, fl6, mtu - headersize +
						   sizeof(struct ipv6hdr));
			goto emsgsize;
		}

		if (cork->length + length > maxnonfragsize - headersize) {
emsgsize:
			ipv6_local_error(sk, EMSGSIZE, fl6,
					 mtu - headersize +
					 sizeof(struct ipv6hdr));
			return -EMSGSIZE;
		}
	}

	/* For UDP, check if TX timestamp is enabled */
	if (sk->sk_type == SOCK_DGRAM)
		sock_tx_timestamp(sk, &tx_flags);

	/*
	 * Let's try using as much space as possible.
	 * Use MTU if total length of the message fits into the MTU.
	 * Otherwise, we need to reserve fragment header and
	 * fragment alignment (= 8-15 octects, in total).
	 *
	 * Note that we may need to "move" the data from the tail of
	 * of the buffer to the new fragment when we split
	 * the message.
	 *
	 * FIXME: It may be fragmented into multiple chunks
	 *        at once if non-fragmentable extension headers
	 *        are too large.
	 * --yoshfuji
	 */

<<<<<<< HEAD
	if ((length > mtu) && dontfrag && (sk->sk_protocol == IPPROTO_UDP ||
					   sk->sk_protocol == IPPROTO_RAW)) {
		ipv6_local_rxpmtu(sk, fl6, mtu-exthdrlen);
		return -EMSGSIZE;
	}

=======
>>>>>>> d8ec26d7
	skb = skb_peek_tail(&sk->sk_write_queue);
	cork->length += length;
	if (((length > mtu) ||
	     (skb && skb_is_gso(skb))) &&
	    (sk->sk_protocol == IPPROTO_UDP) &&
	    (rt->dst.dev->features & NETIF_F_UFO)) {
		err = ip6_ufo_append_data(sk, getfrag, from, length,
					  hh_len, fragheaderlen,
					  transhdrlen, mtu, flags, rt);
		if (err)
			goto error;
		return 0;
	}

	if (!skb)
		goto alloc_new_skb;

	while (length > 0) {
		/* Check if the remaining data fits into current packet. */
		copy = (cork->length <= mtu && !(cork->flags & IPCORK_ALLFRAG) ? mtu : maxfraglen) - skb->len;
		if (copy < length)
			copy = maxfraglen - skb->len;

		if (copy <= 0) {
			char *data;
			unsigned int datalen;
			unsigned int fraglen;
			unsigned int fraggap;
			unsigned int alloclen;
alloc_new_skb:
			/* There's no room in the current skb */
			if (skb)
				fraggap = skb->len - maxfraglen;
			else
				fraggap = 0;
			/* update mtu and maxfraglen if necessary */
			if (skb == NULL || skb_prev == NULL)
				ip6_append_data_mtu(&mtu, &maxfraglen,
						    fragheaderlen, skb, rt,
						    np->pmtudisc ==
						    IPV6_PMTUDISC_PROBE);

			skb_prev = skb;

			/*
			 * If remaining data exceeds the mtu,
			 * we know we need more fragment(s).
			 */
			datalen = length + fraggap;

			if (datalen > (cork->length <= mtu && !(cork->flags & IPCORK_ALLFRAG) ? mtu : maxfraglen) - fragheaderlen)
				datalen = maxfraglen - fragheaderlen - rt->dst.trailer_len;
			if ((flags & MSG_MORE) &&
			    !(rt->dst.dev->features&NETIF_F_SG))
				alloclen = mtu;
			else
				alloclen = datalen + fragheaderlen;

			alloclen += dst_exthdrlen;

			if (datalen != length + fraggap) {
				/*
				 * this is not the last fragment, the trailer
				 * space is regarded as data space.
				 */
				datalen += rt->dst.trailer_len;
			}

			alloclen += rt->dst.trailer_len;
			fraglen = datalen + fragheaderlen;

			/*
			 * We just reserve space for fragment header.
			 * Note: this may be overallocation if the message
			 * (without MSG_MORE) fits into the MTU.
			 */
			alloclen += sizeof(struct frag_hdr);

			if (transhdrlen) {
				skb = sock_alloc_send_skb(sk,
						alloclen + hh_len,
						(flags & MSG_DONTWAIT), &err);
			} else {
				skb = NULL;
				if (atomic_read(&sk->sk_wmem_alloc) <=
				    2 * sk->sk_sndbuf)
					skb = sock_wmalloc(sk,
							   alloclen + hh_len, 1,
							   sk->sk_allocation);
				if (unlikely(skb == NULL))
					err = -ENOBUFS;
				else {
					/* Only the initial fragment
					 * is time stamped.
					 */
					tx_flags = 0;
				}
			}
			if (skb == NULL)
				goto error;
			/*
			 *	Fill in the control structures
			 */
			skb->protocol = htons(ETH_P_IPV6);
			skb->ip_summed = CHECKSUM_NONE;
			skb->csum = 0;
			/* reserve for fragmentation and ipsec header */
			skb_reserve(skb, hh_len + sizeof(struct frag_hdr) +
				    dst_exthdrlen);

			if (sk->sk_type == SOCK_DGRAM)
				skb_shinfo(skb)->tx_flags = tx_flags;

			/*
			 *	Find where to start putting bytes
			 */
			data = skb_put(skb, fraglen);
			skb_set_network_header(skb, exthdrlen);
			data += fragheaderlen;
			skb->transport_header = (skb->network_header +
						 fragheaderlen);
			if (fraggap) {
				skb->csum = skb_copy_and_csum_bits(
					skb_prev, maxfraglen,
					data + transhdrlen, fraggap, 0);
				skb_prev->csum = csum_sub(skb_prev->csum,
							  skb->csum);
				data += fraggap;
				pskb_trim_unique(skb_prev, maxfraglen);
			}
			copy = datalen - transhdrlen - fraggap;

			if (copy < 0) {
				err = -EINVAL;
				kfree_skb(skb);
				goto error;
			} else if (copy > 0 && getfrag(from, data + transhdrlen, offset, copy, fraggap, skb) < 0) {
				err = -EFAULT;
				kfree_skb(skb);
				goto error;
			}

			offset += copy;
			length -= datalen - fraggap;
			transhdrlen = 0;
			exthdrlen = 0;
			dst_exthdrlen = 0;

			/*
			 * Put the packet on the pending queue
			 */
			__skb_queue_tail(&sk->sk_write_queue, skb);
			continue;
		}

		if (copy > length)
			copy = length;

		if (!(rt->dst.dev->features&NETIF_F_SG)) {
			unsigned int off;

			off = skb->len;
			if (getfrag(from, skb_put(skb, copy),
						offset, copy, off, skb) < 0) {
				__skb_trim(skb, off);
				err = -EFAULT;
				goto error;
			}
		} else {
			int i = skb_shinfo(skb)->nr_frags;
			struct page_frag *pfrag = sk_page_frag(sk);

			err = -ENOMEM;
			if (!sk_page_frag_refill(sk, pfrag))
				goto error;

			if (!skb_can_coalesce(skb, i, pfrag->page,
					      pfrag->offset)) {
				err = -EMSGSIZE;
				if (i == MAX_SKB_FRAGS)
					goto error;

				__skb_fill_page_desc(skb, i, pfrag->page,
						     pfrag->offset, 0);
				skb_shinfo(skb)->nr_frags = ++i;
				get_page(pfrag->page);
			}
			copy = min_t(int, copy, pfrag->size - pfrag->offset);
			if (getfrag(from,
				    page_address(pfrag->page) + pfrag->offset,
				    offset, copy, skb->len, skb) < 0)
				goto error_efault;

			pfrag->offset += copy;
			skb_frag_size_add(&skb_shinfo(skb)->frags[i - 1], copy);
			skb->len += copy;
			skb->data_len += copy;
			skb->truesize += copy;
			atomic_add(copy, &sk->sk_wmem_alloc);
		}
		offset += copy;
		length -= copy;
	}

	return 0;

error_efault:
	err = -EFAULT;
error:
	cork->length -= length;
	IP6_INC_STATS(sock_net(sk), rt->rt6i_idev, IPSTATS_MIB_OUTDISCARDS);
	return err;
}
EXPORT_SYMBOL_GPL(ip6_append_data);

static void ip6_cork_release(struct inet_sock *inet, struct ipv6_pinfo *np)
{
	if (np->cork.opt) {
		kfree(np->cork.opt->dst0opt);
		kfree(np->cork.opt->dst1opt);
		kfree(np->cork.opt->hopopt);
		kfree(np->cork.opt->srcrt);
		kfree(np->cork.opt);
		np->cork.opt = NULL;
	}

	if (inet->cork.base.dst) {
		dst_release(inet->cork.base.dst);
		inet->cork.base.dst = NULL;
		inet->cork.base.flags &= ~IPCORK_ALLFRAG;
	}
	memset(&inet->cork.fl, 0, sizeof(inet->cork.fl));
}

int ip6_push_pending_frames(struct sock *sk)
{
	struct sk_buff *skb, *tmp_skb;
	struct sk_buff **tail_skb;
	struct in6_addr final_dst_buf, *final_dst = &final_dst_buf;
	struct inet_sock *inet = inet_sk(sk);
	struct ipv6_pinfo *np = inet6_sk(sk);
	struct net *net = sock_net(sk);
	struct ipv6hdr *hdr;
	struct ipv6_txoptions *opt = np->cork.opt;
	struct rt6_info *rt = (struct rt6_info *)inet->cork.base.dst;
	struct flowi6 *fl6 = &inet->cork.fl.u.ip6;
	unsigned char proto = fl6->flowi6_proto;
	int err = 0;

	if ((skb = __skb_dequeue(&sk->sk_write_queue)) == NULL)
		goto out;
	tail_skb = &(skb_shinfo(skb)->frag_list);

	/* move skb->data to ip header from ext header */
	if (skb->data < skb_network_header(skb))
		__skb_pull(skb, skb_network_offset(skb));
	while ((tmp_skb = __skb_dequeue(&sk->sk_write_queue)) != NULL) {
		__skb_pull(tmp_skb, skb_network_header_len(skb));
		*tail_skb = tmp_skb;
		tail_skb = &(tmp_skb->next);
		skb->len += tmp_skb->len;
		skb->data_len += tmp_skb->len;
		skb->truesize += tmp_skb->truesize;
		tmp_skb->destructor = NULL;
		tmp_skb->sk = NULL;
	}

	/* Allow local fragmentation. */
	if (np->pmtudisc < IPV6_PMTUDISC_DO)
		skb->local_df = 1;

	*final_dst = fl6->daddr;
	__skb_pull(skb, skb_network_header_len(skb));
	if (opt && opt->opt_flen)
		ipv6_push_frag_opts(skb, opt, &proto);
	if (opt && opt->opt_nflen)
		ipv6_push_nfrag_opts(skb, opt, &proto, &final_dst);

	skb_push(skb, sizeof(struct ipv6hdr));
	skb_reset_network_header(skb);
	hdr = ipv6_hdr(skb);

	ip6_flow_hdr(hdr, np->cork.tclass, fl6->flowlabel);
	hdr->hop_limit = np->cork.hop_limit;
	hdr->nexthdr = proto;
	hdr->saddr = fl6->saddr;
	hdr->daddr = *final_dst;

	skb->priority = sk->sk_priority;
	skb->mark = sk->sk_mark;

	skb_dst_set(skb, dst_clone(&rt->dst));
	IP6_UPD_PO_STATS(net, rt->rt6i_idev, IPSTATS_MIB_OUT, skb->len);
	if (proto == IPPROTO_ICMPV6) {
		struct inet6_dev *idev = ip6_dst_idev(skb_dst(skb));

		ICMP6MSGOUT_INC_STATS_BH(net, idev, icmp6_hdr(skb)->icmp6_type);
		ICMP6_INC_STATS_BH(net, idev, ICMP6_MIB_OUTMSGS);
	}

	err = ip6_local_out(skb);
	if (err) {
		if (err > 0)
			err = net_xmit_errno(err);
		if (err)
			goto error;
	}

out:
	ip6_cork_release(inet, np);
	return err;
error:
	IP6_INC_STATS(net, rt->rt6i_idev, IPSTATS_MIB_OUTDISCARDS);
	goto out;
}
EXPORT_SYMBOL_GPL(ip6_push_pending_frames);

void ip6_flush_pending_frames(struct sock *sk)
{
	struct sk_buff *skb;

	while ((skb = __skb_dequeue_tail(&sk->sk_write_queue)) != NULL) {
		if (skb_dst(skb))
			IP6_INC_STATS(sock_net(sk), ip6_dst_idev(skb_dst(skb)),
				      IPSTATS_MIB_OUTDISCARDS);
		kfree_skb(skb);
	}

	ip6_cork_release(inet_sk(sk), inet6_sk(sk));
}
EXPORT_SYMBOL_GPL(ip6_flush_pending_frames);<|MERGE_RESOLUTION|>--- conflicted
+++ resolved
@@ -1246,15 +1246,6 @@
 	 * --yoshfuji
 	 */
 
-<<<<<<< HEAD
-	if ((length > mtu) && dontfrag && (sk->sk_protocol == IPPROTO_UDP ||
-					   sk->sk_protocol == IPPROTO_RAW)) {
-		ipv6_local_rxpmtu(sk, fl6, mtu-exthdrlen);
-		return -EMSGSIZE;
-	}
-
-=======
->>>>>>> d8ec26d7
 	skb = skb_peek_tail(&sk->sk_write_queue);
 	cork->length += length;
 	if (((length > mtu) ||
