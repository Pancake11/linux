--- conflicted
+++ resolved
@@ -36,12 +36,8 @@
  * to lock the reader.
  */
 
-<<<<<<< HEAD
 #include <linux/array_size.h>
-=======
 #include <linux/dma-mapping.h>
-#include <linux/kernel.h>
->>>>>>> e21de145
 #include <linux/spinlock.h>
 #include <linux/stddef.h>
 #include <linux/types.h>
