--- conflicted
+++ resolved
@@ -204,8 +204,6 @@
 
 #define compound_head(page)	((typeof(page))_compound_head(page))
 
-<<<<<<< HEAD
-=======
 /**
  * page_folio - Converts from page to folio.
  * @p: The page.
@@ -234,7 +232,6 @@
  */
 #define folio_page(folio, n)	nth_page(&(folio)->page, n)
 
->>>>>>> df0cc57e
 static __always_inline int PageTail(struct page *page)
 {
 	return READ_ONCE(page->compound_head) & 1;
@@ -541,11 +538,7 @@
 #ifdef CONFIG_KASAN_HW_TAGS
 PAGEFLAG(SkipKASanPoison, skip_kasan_poison, PF_HEAD)
 #else
-<<<<<<< HEAD
-PAGEFLAG_FALSE(SkipKASanPoison)
-=======
 PAGEFLAG_FALSE(SkipKASanPoison, skip_kasan_poison)
->>>>>>> df0cc57e
 #endif
 
 /*
@@ -813,32 +806,6 @@
 PAGEFLAG_FALSE(HasHWPoisoned, has_hwpoisoned)
 	TESTSCFLAG_FALSE(HasHWPoisoned, has_hwpoisoned)
 #endif
-
-#if defined(CONFIG_MEMORY_FAILURE) && defined(CONFIG_TRANSPARENT_HUGEPAGE)
-/*
- * PageHasHWPoisoned indicates that at least one subpage is hwpoisoned in the
- * compound page.
- *
- * This flag is set by hwpoison handler.  Cleared by THP split or free page.
- */
-PAGEFLAG(HasHWPoisoned, has_hwpoisoned, PF_SECOND)
-	TESTSCFLAG(HasHWPoisoned, has_hwpoisoned, PF_SECOND)
-#else
-PAGEFLAG_FALSE(HasHWPoisoned)
-	TESTSCFLAG_FALSE(HasHWPoisoned)
-#endif
-
-/*
- * Check if a page is currently marked HWPoisoned. Note that this check is
- * best effort only and inherently racy: there is no way to synchronize with
- * failing hardware.
- */
-static inline bool is_page_hwpoison(struct page *page)
-{
-	if (PageHWPoison(page))
-		return true;
-	return PageHuge(page) && PageHWPoison(compound_head(page));
-}
 
 /*
  * Check if a page is currently marked HWPoisoned. Note that this check is
