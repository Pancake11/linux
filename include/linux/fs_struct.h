--- conflicted
+++ resolved
@@ -23,51 +23,29 @@
 
 static inline void get_fs_root(struct fs_struct *fs, struct path *root)
 {
-<<<<<<< HEAD
-	read_lock(&fs->lock);
-	*root = fs->root;
-	path_get(root);
-	read_unlock(&fs->lock);
-=======
 	spin_lock(&fs->lock);
 	*root = fs->root;
 	path_get(root);
 	spin_unlock(&fs->lock);
->>>>>>> 053d8f66
 }
 
 static inline void get_fs_pwd(struct fs_struct *fs, struct path *pwd)
 {
-<<<<<<< HEAD
-	read_lock(&fs->lock);
-	*pwd = fs->pwd;
-	path_get(pwd);
-	read_unlock(&fs->lock);
-=======
 	spin_lock(&fs->lock);
 	*pwd = fs->pwd;
 	path_get(pwd);
 	spin_unlock(&fs->lock);
->>>>>>> 053d8f66
 }
 
 static inline void get_fs_root_and_pwd(struct fs_struct *fs, struct path *root,
 				       struct path *pwd)
 {
-<<<<<<< HEAD
-	read_lock(&fs->lock);
-=======
 	spin_lock(&fs->lock);
->>>>>>> 053d8f66
 	*root = fs->root;
 	path_get(root);
 	*pwd = fs->pwd;
 	path_get(pwd);
-<<<<<<< HEAD
-	read_unlock(&fs->lock);
-=======
 	spin_unlock(&fs->lock);
->>>>>>> 053d8f66
 }
 
 #endif /* _LINUX_FS_STRUCT_H */