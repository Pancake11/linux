// SPDX-License-Identifier: MIT
/*
 * Copyright © 2018 Intel Corporation
 *
 * Author: Gaurav K Singh <gaurav.k.singh@intel.com>
 *         Manasi Navare <manasi.d.navare@intel.com>
 */
#include <linux/limits.h>

#include <drm/display/drm_dsc_helper.h>

#include "i915_drv.h"
#include "intel_crtc.h"
#include "intel_de.h"
#include "intel_display_types.h"
#include "intel_dsi.h"
#include "intel_qp_tables.h"
#include "intel_vdsc.h"

enum ROW_INDEX_BPP {
	ROW_INDEX_6BPP = 0,
	ROW_INDEX_8BPP,
	ROW_INDEX_10BPP,
	ROW_INDEX_12BPP,
	ROW_INDEX_15BPP,
	MAX_ROW_INDEX
};

enum COLUMN_INDEX_BPC {
	COLUMN_INDEX_8BPC = 0,
	COLUMN_INDEX_10BPC,
	COLUMN_INDEX_12BPC,
	COLUMN_INDEX_14BPC,
	COLUMN_INDEX_16BPC,
	MAX_COLUMN_INDEX
};

/* From DSC_v1.11 spec, rc_parameter_Set syntax element typically constant */
static const u16 rc_buf_thresh[] = {
	896, 1792, 2688, 3584, 4480, 5376, 6272, 6720, 7168, 7616,
	7744, 7872, 8000, 8064
};

struct rc_parameters {
	u16 initial_xmit_delay;
	u8 first_line_bpg_offset;
	u16 initial_offset;
	u8 flatness_min_qp;
	u8 flatness_max_qp;
	u8 rc_quant_incr_limit0;
	u8 rc_quant_incr_limit1;
	struct drm_dsc_rc_range_parameters rc_range_params[DSC_NUM_BUF_RANGES];
};

/*
 * Selected Rate Control Related Parameter Recommended Values
 * from DSC_v1.11 spec & C Model release: DSC_model_20161212
 */
static const struct rc_parameters rc_parameters[][MAX_COLUMN_INDEX] = {
{
	/* 6BPP/8BPC */
	{ 768, 15, 6144, 3, 13, 11, 11, {
		{ 0, 4, 0 }, { 1, 6, -2 }, { 3, 8, -2 }, { 4, 8, -4 },
		{ 5, 9, -6 }, { 5, 9, -6 }, { 6, 9, -6 }, { 6, 10, -8 },
		{ 7, 11, -8 }, { 8, 12, -10 }, { 9, 12, -10 }, { 10, 12, -12 },
		{ 10, 12, -12 }, { 11, 12, -12 }, { 13, 14, -12 }
		}
	},
	/* 6BPP/10BPC */
	{ 768, 15, 6144, 7, 17, 15, 15, {
		{ 0, 8, 0 }, { 3, 10, -2 }, { 7, 12, -2 }, { 8, 12, -4 },
		{ 9, 13, -6 }, { 9, 13, -6 }, { 10, 13, -6 }, { 10, 14, -8 },
		{ 11, 15, -8 }, { 12, 16, -10 }, { 13, 16, -10 },
		{ 14, 16, -12 }, { 14, 16, -12 }, { 15, 16, -12 },
		{ 17, 18, -12 }
		}
	},
	/* 6BPP/12BPC */
	{ 768, 15, 6144, 11, 21, 19, 19, {
		{ 0, 12, 0 }, { 5, 14, -2 }, { 11, 16, -2 }, { 12, 16, -4 },
		{ 13, 17, -6 }, { 13, 17, -6 }, { 14, 17, -6 }, { 14, 18, -8 },
		{ 15, 19, -8 }, { 16, 20, -10 }, { 17, 20, -10 },
		{ 18, 20, -12 }, { 18, 20, -12 }, { 19, 20, -12 },
		{ 21, 22, -12 }
		}
	},
	/* 6BPP/14BPC */
	{ 768, 15, 6144, 15, 25, 23, 27, {
		{ 0, 16, 0 }, { 7, 18, -2 }, { 15, 20, -2 }, { 16, 20, -4 },
		{ 17, 21, -6 }, { 17, 21, -6 }, { 18, 21, -6 }, { 18, 22, -8 },
		{ 19, 23, -8 }, { 20, 24, -10 }, { 21, 24, -10 },
		{ 22, 24, -12 }, { 22, 24, -12 }, { 23, 24, -12 },
		{ 25, 26, -12 }
		}
	},
	/* 6BPP/16BPC */
	{ 768, 15, 6144, 19, 29, 27, 27, {
		{ 0, 20, 0 }, { 9, 22, -2 }, { 19, 24, -2 }, { 20, 24, -4 },
		{ 21, 25, -6 }, { 21, 25, -6 }, { 22, 25, -6 }, { 22, 26, -8 },
		{ 23, 27, -8 }, { 24, 28, -10 }, { 25, 28, -10 },
		{ 26, 28, -12 }, { 26, 28, -12 }, { 27, 28, -12 },
		{ 29, 30, -12 }
		}
	},
},
{
	/* 8BPP/8BPC */
	{ 512, 12, 6144, 3, 12, 11, 11, {
		{ 0, 4, 2 }, { 0, 4, 0 }, { 1, 5, 0 }, { 1, 6, -2 },
		{ 3, 7, -4 }, { 3, 7, -6 }, { 3, 7, -8 }, { 3, 8, -8 },
		{ 3, 9, -8 }, { 3, 10, -10 }, { 5, 11, -10 }, { 5, 12, -12 },
		{ 5, 13, -12 }, { 7, 13, -12 }, { 13, 15, -12 }
		}
	},
	/* 8BPP/10BPC */
	{ 512, 12, 6144, 7, 16, 15, 15, {
		{ 0, 4, 2 }, { 4, 8, 0 }, { 5, 9, 0 }, { 5, 10, -2 },
		{ 7, 11, -4 }, { 7, 11, -6 }, { 7, 11, -8 }, { 7, 12, -8 },
		{ 7, 13, -8 }, { 7, 14, -10 }, { 9, 15, -10 }, { 9, 16, -12 },
		{ 9, 17, -12 }, { 11, 17, -12 }, { 17, 19, -12 }
		}
	},
	/* 8BPP/12BPC */
	{ 512, 12, 6144, 11, 20, 19, 19, {
		{ 0, 12, 2 }, { 4, 12, 0 }, { 9, 13, 0 }, { 9, 14, -2 },
		{ 11, 15, -4 }, { 11, 15, -6 }, { 11, 15, -8 }, { 11, 16, -8 },
		{ 11, 17, -8 }, { 11, 18, -10 }, { 13, 19, -10 },
		{ 13, 20, -12 }, { 13, 21, -12 }, { 15, 21, -12 },
		{ 21, 23, -12 }
		}
	},
	/* 8BPP/14BPC */
	{ 512, 12, 6144, 15, 24, 23, 23, {
		{ 0, 12, 0 }, { 5, 13, 0 }, { 11, 15, 0 }, { 12, 17, -2 },
		{ 15, 19, -4 }, { 15, 19, -6 }, { 15, 19, -8 }, { 15, 20, -8 },
		{ 15, 21, -8 }, { 15, 22, -10 }, { 17, 22, -10 },
		{ 17, 23, -12 }, { 17, 23, -12 }, { 21, 24, -12 },
		{ 24, 25, -12 }
		}
	},
	/* 8BPP/16BPC */
	{ 512, 12, 6144, 19, 28, 27, 27, {
		{ 0, 12, 2 }, { 6, 14, 0 }, { 13, 17, 0 }, { 15, 20, -2 },
		{ 19, 23, -4 }, { 19, 23, -6 }, { 19, 23, -8 }, { 19, 24, -8 },
		{ 19, 25, -8 }, { 19, 26, -10 }, { 21, 26, -10 },
		{ 21, 27, -12 }, { 21, 27, -12 }, { 25, 28, -12 },
		{ 28, 29, -12 }
		}
	},
},
{
	/* 10BPP/8BPC */
	{ 410, 15, 5632, 3, 12, 11, 11, {
		{ 0, 3, 2 }, { 0, 4, 0 }, { 1, 5, 0 }, { 2, 6, -2 },
		{ 3, 7, -4 }, { 3, 7, -6 }, { 3, 7, -8 }, { 3, 8, -8 },
		{ 3, 9, -8 }, { 3, 9, -10 }, { 5, 10, -10 }, { 5, 10, -10 },
		{ 5, 11, -12 }, { 7, 11, -12 }, { 11, 12, -12 }
		}
	},
	/* 10BPP/10BPC */
	{ 410, 15, 5632, 7, 16, 15, 15, {
		{ 0, 7, 2 }, { 4, 8, 0 }, { 5, 9, 0 }, { 6, 10, -2 },
		{ 7, 11, -4 }, { 7, 11, -6 }, { 7, 11, -8 }, { 7, 12, -8 },
		{ 7, 13, -8 }, { 7, 13, -10 }, { 9, 14, -10 }, { 9, 14, -10 },
		{ 9, 15, -12 }, { 11, 15, -12 }, { 15, 16, -12 }
		}
	},
	/* 10BPP/12BPC */
	{ 410, 15, 5632, 11, 20, 19, 19, {
		{ 0, 11, 2 }, { 4, 12, 0 }, { 9, 13, 0 }, { 10, 14, -2 },
		{ 11, 15, -4 }, { 11, 15, -6 }, { 11, 15, -8 }, { 11, 16, -8 },
		{ 11, 17, -8 }, { 11, 17, -10 }, { 13, 18, -10 },
		{ 13, 18, -10 }, { 13, 19, -12 }, { 15, 19, -12 },
		{ 19, 20, -12 }
		}
	},
	/* 10BPP/14BPC */
	{ 410, 15, 5632, 15, 24, 23, 23, {
		{ 0, 11, 2 }, { 5, 13, 0 }, { 11, 15, 0 }, { 13, 18, -2 },
		{ 15, 19, -4 }, { 15, 19, -6 }, { 15, 19, -8 }, { 15, 20, -8 },
		{ 15, 21, -8 }, { 15, 21, -10 }, { 17, 22, -10 },
		{ 17, 22, -10 }, { 17, 23, -12 }, { 19, 23, -12 },
		{ 23, 24, -12 }
		}
	},
	/* 10BPP/16BPC */
	{ 410, 15, 5632, 19, 28, 27, 27, {
		{ 0, 11, 2 }, { 6, 14, 0 }, { 13, 17, 0 }, { 16, 20, -2 },
		{ 19, 23, -4 }, { 19, 23, -6 }, { 19, 23, -8 }, { 19, 24, -8 },
		{ 19, 25, -8 }, { 19, 25, -10 }, { 21, 26, -10 },
		{ 21, 26, -10 }, { 21, 27, -12 }, { 23, 27, -12 },
		{ 27, 28, -12 }
		}
	},
},
{
	/* 12BPP/8BPC */
	{ 341, 15, 2048, 3, 12, 11, 11, {
		{ 0, 2, 2 }, { 0, 4, 0 }, { 1, 5, 0 }, { 1, 6, -2 },
		{ 3, 7, -4 }, { 3, 7, -6 }, { 3, 7, -8 }, { 3, 8, -8 },
		{ 3, 9, -8 }, { 3, 10, -10 }, { 5, 11, -10 },
		{ 5, 12, -12 }, { 5, 13, -12 }, { 7, 13, -12 }, { 13, 15, -12 }
		}
	},
	/* 12BPP/10BPC */
	{ 341, 15, 2048, 7, 16, 15, 15, {
		{ 0, 2, 2 }, { 2, 5, 0 }, { 3, 7, 0 }, { 4, 8, -2 },
		{ 6, 9, -4 }, { 7, 10, -6 }, { 7, 11, -8 }, { 7, 12, -8 },
		{ 7, 13, -8 }, { 7, 14, -10 }, { 9, 15, -10 }, { 9, 16, -12 },
		{ 9, 17, -12 }, { 11, 17, -12 }, { 17, 19, -12 }
		}
	},
	/* 12BPP/12BPC */
	{ 341, 15, 2048, 11, 20, 19, 19, {
		{ 0, 6, 2 }, { 4, 9, 0 }, { 7, 11, 0 }, { 8, 12, -2 },
		{ 10, 13, -4 }, { 11, 14, -6 }, { 11, 15, -8 }, { 11, 16, -8 },
		{ 11, 17, -8 }, { 11, 18, -10 }, { 13, 19, -10 },
		{ 13, 20, -12 }, { 13, 21, -12 }, { 15, 21, -12 },
		{ 21, 23, -12 }
		}
	},
	/* 12BPP/14BPC */
	{ 341, 15, 2048, 15, 24, 23, 23, {
		{ 0, 6, 2 }, { 7, 10, 0 }, { 9, 13, 0 }, { 11, 16, -2 },
		{ 14, 17, -4 }, { 15, 18, -6 }, { 15, 19, -8 }, { 15, 20, -8 },
		{ 15, 20, -8 }, { 15, 21, -10 }, { 17, 21, -10 },
		{ 17, 21, -12 }, { 17, 21, -12 }, { 19, 22, -12 },
		{ 22, 23, -12 }
		}
	},
	/* 12BPP/16BPC */
	{ 341, 15, 2048, 19, 28, 27, 27, {
		{ 0, 6, 2 }, { 6, 11, 0 }, { 11, 15, 0 }, { 14, 18, -2 },
		{ 18, 21, -4 }, { 19, 22, -6 }, { 19, 23, -8 }, { 19, 24, -8 },
		{ 19, 24, -8 }, { 19, 25, -10 }, { 21, 25, -10 },
		{ 21, 25, -12 }, { 21, 25, -12 }, { 23, 26, -12 },
		{ 26, 27, -12 }
		}
	},
},
{
	/* 15BPP/8BPC */
	{ 273, 15, 2048, 3, 12, 11, 11, {
		{ 0, 0, 10 }, { 0, 1, 8 }, { 0, 1, 6 }, { 0, 2, 4 },
		{ 1, 2, 2 }, { 1, 3, 0 }, { 1, 3, -2 }, { 2, 4, -4 },
		{ 2, 5, -6 }, { 3, 5, -8 }, { 4, 6, -10 }, { 4, 7, -10 },
		{ 5, 7, -12 }, { 7, 8, -12 }, { 8, 9, -12 }
		}
	},
	/* 15BPP/10BPC */
	{ 273, 15, 2048, 7, 16, 15, 15, {
		{ 0, 2, 10 }, { 2, 5, 8 }, { 3, 5, 6 }, { 4, 6, 4 },
		{ 5, 6, 2 }, { 5, 7, 0 }, { 5, 7, -2 }, { 6, 8, -4 },
		{ 6, 9, -6 }, { 7, 9, -8 }, { 8, 10, -10 }, { 8, 11, -10 },
		{ 9, 11, -12 }, { 11, 12, -12 }, { 12, 13, -12 }
		}
	},
	/* 15BPP/12BPC */
	{ 273, 15, 2048, 11, 20, 19, 19, {
		{ 0, 4, 10 }, { 2, 7, 8 }, { 4, 9, 6 }, { 6, 11, 4 },
		{ 9, 11, 2 }, { 9, 11, 0 }, { 9, 12, -2 }, { 10, 12, -4 },
		{ 11, 13, -6 }, { 11, 13, -8 }, { 12, 14, -10 },
		{ 13, 15, -10 }, { 13, 15, -12 }, { 15, 16, -12 },
		{ 16, 17, -12 }
		}
	},
	/* 15BPP/14BPC */
	{ 273, 15, 2048, 15, 24, 23, 23, {
		{ 0, 4, 10 }, { 3, 8, 8 }, { 6, 11, 6 }, { 9, 14, 4 },
		{ 13, 15, 2 }, { 13, 15, 0 }, { 13, 16, -2 }, { 14, 16, -4 },
		{ 15, 17, -6 }, { 15, 17, -8 }, { 16, 18, -10 },
		{ 17, 19, -10 }, { 17, 19, -12 }, { 19, 20, -12 },
		{ 20, 21, -12 }
		}
	},
	/* 15BPP/16BPC */
	{ 273, 15, 2048, 19, 28, 27, 27, {
		{ 0, 4, 10 }, { 4, 9, 8 }, { 8, 13, 6 }, { 12, 17, 4 },
		{ 17, 19, 2 }, { 17, 20, 0 }, { 17, 20, -2 }, { 18, 20, -4 },
		{ 19, 21, -6 }, { 19, 21, -8 }, { 20, 22, -10 },
		{ 21, 23, -10 }, { 21, 23, -12 }, { 23, 24, -12 },
		{ 24, 25, -12 }
		}
	}
}

};

static int get_row_index_for_rc_params(u16 compressed_bpp)
{
	switch (compressed_bpp) {
	case 6:
		return ROW_INDEX_6BPP;
	case 8:
		return ROW_INDEX_8BPP;
	case 10:
		return ROW_INDEX_10BPP;
	case 12:
		return ROW_INDEX_12BPP;
	case 15:
		return ROW_INDEX_15BPP;
	default:
		return -EINVAL;
	}
}

static int get_column_index_for_rc_params(u8 bits_per_component)
{
	switch (bits_per_component) {
	case 8:
		return COLUMN_INDEX_8BPC;
	case 10:
		return COLUMN_INDEX_10BPC;
	case 12:
		return COLUMN_INDEX_12BPC;
	case 14:
		return COLUMN_INDEX_14BPC;
	case 16:
		return COLUMN_INDEX_16BPC;
	default:
		return -EINVAL;
	}
}

static const struct rc_parameters *get_rc_params(u16 compressed_bpp,
						 u8 bits_per_component)
{
	int row_index, column_index;

	row_index = get_row_index_for_rc_params(compressed_bpp);
	if (row_index < 0)
		return NULL;

	column_index = get_column_index_for_rc_params(bits_per_component);
	if (column_index < 0)
		return NULL;

	return &rc_parameters[row_index][column_index];
}

bool intel_dsc_source_support(const struct intel_crtc_state *crtc_state)
{
	const struct intel_crtc *crtc = to_intel_crtc(crtc_state->uapi.crtc);
	struct drm_i915_private *i915 = to_i915(crtc->base.dev);
	enum transcoder cpu_transcoder = crtc_state->cpu_transcoder;

	if (!INTEL_INFO(i915)->display.has_dsc)
		return false;

	if (DISPLAY_VER(i915) >= 12)
		return true;

	if (DISPLAY_VER(i915) >= 11 && cpu_transcoder != TRANSCODER_A)
		return true;

	return false;
}

static bool is_pipe_dsc(struct intel_crtc *crtc, enum transcoder cpu_transcoder)
{
	struct drm_i915_private *i915 = to_i915(crtc->base.dev);

	if (DISPLAY_VER(i915) >= 12)
		return true;

	if (cpu_transcoder == TRANSCODER_EDP ||
	    cpu_transcoder == TRANSCODER_DSI_0 ||
	    cpu_transcoder == TRANSCODER_DSI_1)
		return false;

	/* There's no pipe A DSC engine on ICL */
	drm_WARN_ON(&i915->drm, crtc->pipe == PIPE_A);

	return true;
}

static void
calculate_rc_params(struct rc_parameters *rc,
		    struct drm_dsc_config *vdsc_cfg)
{
	int bpc = vdsc_cfg->bits_per_component;
	int bpp = vdsc_cfg->bits_per_pixel >> 4;
	static const s8 ofs_und6[] = {
		0, -2, -2, -4, -6, -6, -8, -8, -8, -10, -10, -12, -12, -12, -12
	};
	static const s8 ofs_und8[] = {
		2, 0, 0, -2, -4, -6, -8, -8, -8, -10, -10, -10, -12, -12, -12
	};
	static const s8 ofs_und12[] = {
		2, 0, 0, -2, -4, -6, -8, -8, -8, -10, -10, -10, -12, -12, -12
	};
	static const s8 ofs_und15[] = {
		10, 8, 6, 4, 2, 0, -2, -4, -6, -8, -10, -10, -12, -12, -12
	};
	int qp_bpc_modifier = (bpc - 8) * 2;
	u32 res, buf_i, bpp_i;

	if (vdsc_cfg->slice_height >= 8)
		rc->first_line_bpg_offset =
			12 + DIV_ROUND_UP((9 * min(34, vdsc_cfg->slice_height - 8)), 100);
	else
		rc->first_line_bpg_offset = 2 * (vdsc_cfg->slice_height - 1);

	/* Our hw supports only 444 modes as of today */
	if (bpp >= 12)
		rc->initial_offset = 2048;
	else if (bpp >= 10)
		rc->initial_offset = 5632 - DIV_ROUND_UP(((bpp - 10) * 3584), 2);
	else if (bpp >= 8)
		rc->initial_offset = 6144 - DIV_ROUND_UP(((bpp - 8) * 512), 2);
	else
		rc->initial_offset = 6144;

	/* initial_xmit_delay = rc_model_size/2/compression_bpp */
	rc->initial_xmit_delay = DIV_ROUND_UP(DSC_RC_MODEL_SIZE_CONST, 2 * bpp);

	rc->flatness_min_qp = 3 + qp_bpc_modifier;
	rc->flatness_max_qp = 12 + qp_bpc_modifier;

	rc->rc_quant_incr_limit0 = 11 + qp_bpc_modifier;
	rc->rc_quant_incr_limit1 = 11 + qp_bpc_modifier;

	bpp_i  = (2 * (bpp - 6));
	for (buf_i = 0; buf_i < DSC_NUM_BUF_RANGES; buf_i++) {
		/* Read range_minqp and range_max_qp from qp tables */
		rc->rc_range_params[buf_i].range_min_qp =
			intel_lookup_range_min_qp(bpc, buf_i, bpp_i);
		rc->rc_range_params[buf_i].range_max_qp =
			intel_lookup_range_max_qp(bpc, buf_i, bpp_i);

		/* Calculate range_bgp_offset */
		if (bpp <= 6) {
			rc->rc_range_params[buf_i].range_bpg_offset = ofs_und6[buf_i];
		} else if (bpp <= 8) {
			res = DIV_ROUND_UP(((bpp - 6) * (ofs_und8[buf_i] - ofs_und6[buf_i])), 2);
			rc->rc_range_params[buf_i].range_bpg_offset =
								ofs_und6[buf_i] + res;
		} else if (bpp <= 12) {
			rc->rc_range_params[buf_i].range_bpg_offset =
								ofs_und8[buf_i];
		} else if (bpp <= 15) {
			res = DIV_ROUND_UP(((bpp - 12) * (ofs_und15[buf_i] - ofs_und12[buf_i])), 3);
			rc->rc_range_params[buf_i].range_bpg_offset =
								ofs_und12[buf_i] + res;
		} else {
			rc->rc_range_params[buf_i].range_bpg_offset =
								ofs_und15[buf_i];
		}
	}
}

int intel_dsc_compute_params(struct intel_crtc_state *pipe_config)
{
	struct intel_crtc *crtc = to_intel_crtc(pipe_config->uapi.crtc);
	struct drm_i915_private *dev_priv = to_i915(crtc->base.dev);
	struct drm_dsc_config *vdsc_cfg = &pipe_config->dsc.config;
	u16 compressed_bpp = pipe_config->dsc.compressed_bpp;
	const struct rc_parameters *rc_params;
	struct rc_parameters *rc = NULL;
	u8 i = 0;

	vdsc_cfg->pic_width = pipe_config->hw.adjusted_mode.crtc_hdisplay;
	vdsc_cfg->pic_height = pipe_config->hw.adjusted_mode.crtc_vdisplay;
	vdsc_cfg->slice_width = DIV_ROUND_UP(vdsc_cfg->pic_width,
					     pipe_config->dsc.slice_count);

	/* Gen 11 does not support YCbCr */
	vdsc_cfg->simple_422 = false;
	/* Gen 11 does not support VBR */
	vdsc_cfg->vbr_enable = false;

	/* Gen 11 only supports integral values of bpp */
	vdsc_cfg->bits_per_pixel = compressed_bpp << 4;
	vdsc_cfg->bits_per_component = pipe_config->pipe_bpp / 3;

	for (i = 0; i < DSC_NUM_BUF_RANGES - 1; i++) {
		/*
		 * six 0s are appended to the lsb of each threshold value
		 * internally in h/w.
		 * Only 8 bits are allowed for programming RcBufThreshold
		 */
		vdsc_cfg->rc_buf_thresh[i] = rc_buf_thresh[i] >> 6;
	}

	/*
	 * For 6bpp, RC Buffer threshold 12 and 13 need a different value
	 * as per C Model
	 */
	if (compressed_bpp == 6) {
		vdsc_cfg->rc_buf_thresh[12] = 0x7C;
		vdsc_cfg->rc_buf_thresh[13] = 0x7D;
	}

	/*
	 * From XE_LPD onwards we supports compression bpps in steps of 1
	 * upto uncompressed bpp-1, hence add calculations for all the rc
	 * parameters
	 */
	if (DISPLAY_VER(dev_priv) >= 13) {
		rc = kmalloc(sizeof(*rc), GFP_KERNEL);
		if (!rc)
			return -ENOMEM;

		calculate_rc_params(rc, vdsc_cfg);
		rc_params = rc;
	} else {
		rc_params = get_rc_params(compressed_bpp,
					  vdsc_cfg->bits_per_component);
		if (!rc_params)
			return -EINVAL;
	}

	vdsc_cfg->first_line_bpg_offset = rc_params->first_line_bpg_offset;
	vdsc_cfg->initial_xmit_delay = rc_params->initial_xmit_delay;
	vdsc_cfg->initial_offset = rc_params->initial_offset;
	vdsc_cfg->flatness_min_qp = rc_params->flatness_min_qp;
	vdsc_cfg->flatness_max_qp = rc_params->flatness_max_qp;
	vdsc_cfg->rc_quant_incr_limit0 = rc_params->rc_quant_incr_limit0;
	vdsc_cfg->rc_quant_incr_limit1 = rc_params->rc_quant_incr_limit1;

	for (i = 0; i < DSC_NUM_BUF_RANGES; i++) {
		vdsc_cfg->rc_range_params[i].range_min_qp =
			rc_params->rc_range_params[i].range_min_qp;
		vdsc_cfg->rc_range_params[i].range_max_qp =
			rc_params->rc_range_params[i].range_max_qp;
		/*
		 * Range BPG Offset uses 2's complement and is only a 6 bits. So
		 * mask it to get only 6 bits.
		 */
		vdsc_cfg->rc_range_params[i].range_bpg_offset =
			rc_params->rc_range_params[i].range_bpg_offset &
			DSC_RANGE_BPG_OFFSET_MASK;
	}

	/*
	 * BitsPerComponent value determines mux_word_size:
	 * When BitsPerComponent is less than or 10bpc, muxWordSize will be equal to
	 * 48 bits otherwise 64
	 */
	if (vdsc_cfg->bits_per_component <= 10)
		vdsc_cfg->mux_word_size = DSC_MUX_WORD_SIZE_8_10_BPC;
	else
		vdsc_cfg->mux_word_size = DSC_MUX_WORD_SIZE_12_BPC;

	/* InitialScaleValue is a 6 bit value with 3 fractional bits (U3.3) */
	vdsc_cfg->initial_scale_value = (vdsc_cfg->rc_model_size << 3) /
		(vdsc_cfg->rc_model_size - vdsc_cfg->initial_offset);

	kfree(rc);

	return 0;
}

enum intel_display_power_domain
intel_dsc_power_domain(struct intel_crtc *crtc, enum transcoder cpu_transcoder)
{
	struct drm_i915_private *i915 = to_i915(crtc->base.dev);
	enum pipe pipe = crtc->pipe;

	/*
	 * VDSC/joining uses a separate power well, PW2, and requires
	 * POWER_DOMAIN_TRANSCODER_VDSC_PW2 power domain in two cases:
	 *
	 *  - ICL eDP/DSI transcoder
	 *  - Display version 12 (except RKL) pipe A
	 *
	 * For any other pipe, VDSC/joining uses the power well associated with
	 * the pipe in use. Hence another reference on the pipe power domain
	 * will suffice. (Except no VDSC/joining on ICL pipe A.)
	 */
	if (DISPLAY_VER(i915) == 12 && !IS_ROCKETLAKE(i915) && pipe == PIPE_A)
		return POWER_DOMAIN_TRANSCODER_VDSC_PW2;
	else if (is_pipe_dsc(crtc, cpu_transcoder))
		return POWER_DOMAIN_PIPE(pipe);
	else
		return POWER_DOMAIN_TRANSCODER_VDSC_PW2;
}

static void intel_dsc_pps_configure(const struct intel_crtc_state *crtc_state)
{
	struct intel_crtc *crtc = to_intel_crtc(crtc_state->uapi.crtc);
	struct drm_i915_private *dev_priv = to_i915(crtc->base.dev);
	const struct drm_dsc_config *vdsc_cfg = &crtc_state->dsc.config;
	enum transcoder cpu_transcoder = crtc_state->cpu_transcoder;
	enum pipe pipe = crtc->pipe;
	u32 pps_val = 0;
	u32 rc_buf_thresh_dword[4];
	u32 rc_range_params_dword[8];
	u8 num_vdsc_instances = (crtc_state->dsc.dsc_split) ? 2 : 1;
	int i = 0;

	if (crtc_state->bigjoiner_pipes)
		num_vdsc_instances *= 2;

	/* Populate PICTURE_PARAMETER_SET_0 registers */
	pps_val = DSC_VER_MAJ | vdsc_cfg->dsc_version_minor <<
		DSC_VER_MIN_SHIFT |
		vdsc_cfg->bits_per_component << DSC_BPC_SHIFT |
		vdsc_cfg->line_buf_depth << DSC_LINE_BUF_DEPTH_SHIFT;
	if (vdsc_cfg->block_pred_enable)
		pps_val |= DSC_BLOCK_PREDICTION;
	if (vdsc_cfg->convert_rgb)
		pps_val |= DSC_COLOR_SPACE_CONVERSION;
	if (vdsc_cfg->simple_422)
		pps_val |= DSC_422_ENABLE;
	if (vdsc_cfg->vbr_enable)
		pps_val |= DSC_VBR_ENABLE;
	drm_dbg_kms(&dev_priv->drm, "PPS0 = 0x%08x\n", pps_val);
	if (!is_pipe_dsc(crtc, cpu_transcoder)) {
		intel_de_write(dev_priv, DSCA_PICTURE_PARAMETER_SET_0,
			       pps_val);
		/*
		 * If 2 VDSC instances are needed, configure PPS for second
		 * VDSC
		 */
		if (crtc_state->dsc.dsc_split)
			intel_de_write(dev_priv, DSCC_PICTURE_PARAMETER_SET_0,
				       pps_val);
	} else {
		intel_de_write(dev_priv,
			       ICL_DSC0_PICTURE_PARAMETER_SET_0(pipe),
			       pps_val);
		if (crtc_state->dsc.dsc_split)
			intel_de_write(dev_priv,
				       ICL_DSC1_PICTURE_PARAMETER_SET_0(pipe),
				       pps_val);
	}

	/* Populate PICTURE_PARAMETER_SET_1 registers */
	pps_val = 0;
	pps_val |= DSC_BPP(vdsc_cfg->bits_per_pixel);
	drm_dbg_kms(&dev_priv->drm, "PPS1 = 0x%08x\n", pps_val);
	if (!is_pipe_dsc(crtc, cpu_transcoder)) {
		intel_de_write(dev_priv, DSCA_PICTURE_PARAMETER_SET_1,
			       pps_val);
		/*
		 * If 2 VDSC instances are needed, configure PPS for second
		 * VDSC
		 */
		if (crtc_state->dsc.dsc_split)
			intel_de_write(dev_priv, DSCC_PICTURE_PARAMETER_SET_1,
				       pps_val);
	} else {
		intel_de_write(dev_priv,
			       ICL_DSC0_PICTURE_PARAMETER_SET_1(pipe),
			       pps_val);
		if (crtc_state->dsc.dsc_split)
			intel_de_write(dev_priv,
				       ICL_DSC1_PICTURE_PARAMETER_SET_1(pipe),
				       pps_val);
	}

	/* Populate PICTURE_PARAMETER_SET_2 registers */
	pps_val = 0;
	pps_val |= DSC_PIC_HEIGHT(vdsc_cfg->pic_height) |
		DSC_PIC_WIDTH(vdsc_cfg->pic_width / num_vdsc_instances);
	drm_dbg_kms(&dev_priv->drm, "PPS2 = 0x%08x\n", pps_val);
	if (!is_pipe_dsc(crtc, cpu_transcoder)) {
		intel_de_write(dev_priv, DSCA_PICTURE_PARAMETER_SET_2,
			       pps_val);
		/*
		 * If 2 VDSC instances are needed, configure PPS for second
		 * VDSC
		 */
		if (crtc_state->dsc.dsc_split)
			intel_de_write(dev_priv, DSCC_PICTURE_PARAMETER_SET_2,
				       pps_val);
	} else {
		intel_de_write(dev_priv,
			       ICL_DSC0_PICTURE_PARAMETER_SET_2(pipe),
			       pps_val);
		if (crtc_state->dsc.dsc_split)
			intel_de_write(dev_priv,
				       ICL_DSC1_PICTURE_PARAMETER_SET_2(pipe),
				       pps_val);
	}

	/* Populate PICTURE_PARAMETER_SET_3 registers */
	pps_val = 0;
	pps_val |= DSC_SLICE_HEIGHT(vdsc_cfg->slice_height) |
		DSC_SLICE_WIDTH(vdsc_cfg->slice_width);
	drm_dbg_kms(&dev_priv->drm, "PPS3 = 0x%08x\n", pps_val);
	if (!is_pipe_dsc(crtc, cpu_transcoder)) {
		intel_de_write(dev_priv, DSCA_PICTURE_PARAMETER_SET_3,
			       pps_val);
		/*
		 * If 2 VDSC instances are needed, configure PPS for second
		 * VDSC
		 */
		if (crtc_state->dsc.dsc_split)
			intel_de_write(dev_priv, DSCC_PICTURE_PARAMETER_SET_3,
				       pps_val);
	} else {
		intel_de_write(dev_priv,
			       ICL_DSC0_PICTURE_PARAMETER_SET_3(pipe),
			       pps_val);
		if (crtc_state->dsc.dsc_split)
			intel_de_write(dev_priv,
				       ICL_DSC1_PICTURE_PARAMETER_SET_3(pipe),
				       pps_val);
	}

	/* Populate PICTURE_PARAMETER_SET_4 registers */
	pps_val = 0;
	pps_val |= DSC_INITIAL_XMIT_DELAY(vdsc_cfg->initial_xmit_delay) |
		DSC_INITIAL_DEC_DELAY(vdsc_cfg->initial_dec_delay);
	drm_dbg_kms(&dev_priv->drm, "PPS4 = 0x%08x\n", pps_val);
	if (!is_pipe_dsc(crtc, cpu_transcoder)) {
		intel_de_write(dev_priv, DSCA_PICTURE_PARAMETER_SET_4,
			       pps_val);
		/*
		 * If 2 VDSC instances are needed, configure PPS for second
		 * VDSC
		 */
		if (crtc_state->dsc.dsc_split)
			intel_de_write(dev_priv, DSCC_PICTURE_PARAMETER_SET_4,
				       pps_val);
	} else {
		intel_de_write(dev_priv,
			       ICL_DSC0_PICTURE_PARAMETER_SET_4(pipe),
			       pps_val);
		if (crtc_state->dsc.dsc_split)
			intel_de_write(dev_priv,
				       ICL_DSC1_PICTURE_PARAMETER_SET_4(pipe),
				       pps_val);
	}

	/* Populate PICTURE_PARAMETER_SET_5 registers */
	pps_val = 0;
	pps_val |= DSC_SCALE_INC_INT(vdsc_cfg->scale_increment_interval) |
		DSC_SCALE_DEC_INT(vdsc_cfg->scale_decrement_interval);
	drm_dbg_kms(&dev_priv->drm, "PPS5 = 0x%08x\n", pps_val);
	if (!is_pipe_dsc(crtc, cpu_transcoder)) {
		intel_de_write(dev_priv, DSCA_PICTURE_PARAMETER_SET_5,
			       pps_val);
		/*
		 * If 2 VDSC instances are needed, configure PPS for second
		 * VDSC
		 */
		if (crtc_state->dsc.dsc_split)
			intel_de_write(dev_priv, DSCC_PICTURE_PARAMETER_SET_5,
				       pps_val);
	} else {
		intel_de_write(dev_priv,
			       ICL_DSC0_PICTURE_PARAMETER_SET_5(pipe),
			       pps_val);
		if (crtc_state->dsc.dsc_split)
			intel_de_write(dev_priv,
				       ICL_DSC1_PICTURE_PARAMETER_SET_5(pipe),
				       pps_val);
	}

	/* Populate PICTURE_PARAMETER_SET_6 registers */
	pps_val = 0;
	pps_val |= DSC_INITIAL_SCALE_VALUE(vdsc_cfg->initial_scale_value) |
		DSC_FIRST_LINE_BPG_OFFSET(vdsc_cfg->first_line_bpg_offset) |
		DSC_FLATNESS_MIN_QP(vdsc_cfg->flatness_min_qp) |
		DSC_FLATNESS_MAX_QP(vdsc_cfg->flatness_max_qp);
	drm_dbg_kms(&dev_priv->drm, "PPS6 = 0x%08x\n", pps_val);
	if (!is_pipe_dsc(crtc, cpu_transcoder)) {
		intel_de_write(dev_priv, DSCA_PICTURE_PARAMETER_SET_6,
			       pps_val);
		/*
		 * If 2 VDSC instances are needed, configure PPS for second
		 * VDSC
		 */
		if (crtc_state->dsc.dsc_split)
			intel_de_write(dev_priv, DSCC_PICTURE_PARAMETER_SET_6,
				       pps_val);
	} else {
		intel_de_write(dev_priv,
			       ICL_DSC0_PICTURE_PARAMETER_SET_6(pipe),
			       pps_val);
		if (crtc_state->dsc.dsc_split)
			intel_de_write(dev_priv,
				       ICL_DSC1_PICTURE_PARAMETER_SET_6(pipe),
				       pps_val);
	}

	/* Populate PICTURE_PARAMETER_SET_7 registers */
	pps_val = 0;
	pps_val |= DSC_SLICE_BPG_OFFSET(vdsc_cfg->slice_bpg_offset) |
		DSC_NFL_BPG_OFFSET(vdsc_cfg->nfl_bpg_offset);
	drm_dbg_kms(&dev_priv->drm, "PPS7 = 0x%08x\n", pps_val);
	if (!is_pipe_dsc(crtc, cpu_transcoder)) {
		intel_de_write(dev_priv, DSCA_PICTURE_PARAMETER_SET_7,
			       pps_val);
		/*
		 * If 2 VDSC instances are needed, configure PPS for second
		 * VDSC
		 */
		if (crtc_state->dsc.dsc_split)
			intel_de_write(dev_priv, DSCC_PICTURE_PARAMETER_SET_7,
				       pps_val);
	} else {
		intel_de_write(dev_priv,
			       ICL_DSC0_PICTURE_PARAMETER_SET_7(pipe),
			       pps_val);
		if (crtc_state->dsc.dsc_split)
			intel_de_write(dev_priv,
				       ICL_DSC1_PICTURE_PARAMETER_SET_7(pipe),
				       pps_val);
	}

	/* Populate PICTURE_PARAMETER_SET_8 registers */
	pps_val = 0;
	pps_val |= DSC_FINAL_OFFSET(vdsc_cfg->final_offset) |
		DSC_INITIAL_OFFSET(vdsc_cfg->initial_offset);
	drm_dbg_kms(&dev_priv->drm, "PPS8 = 0x%08x\n", pps_val);
	if (!is_pipe_dsc(crtc, cpu_transcoder)) {
		intel_de_write(dev_priv, DSCA_PICTURE_PARAMETER_SET_8,
			       pps_val);
		/*
		 * If 2 VDSC instances are needed, configure PPS for second
		 * VDSC
		 */
		if (crtc_state->dsc.dsc_split)
			intel_de_write(dev_priv, DSCC_PICTURE_PARAMETER_SET_8,
				       pps_val);
	} else {
		intel_de_write(dev_priv,
			       ICL_DSC0_PICTURE_PARAMETER_SET_8(pipe),
			       pps_val);
		if (crtc_state->dsc.dsc_split)
			intel_de_write(dev_priv,
				       ICL_DSC1_PICTURE_PARAMETER_SET_8(pipe),
				       pps_val);
	}

	/* Populate PICTURE_PARAMETER_SET_9 registers */
	pps_val = 0;
	pps_val |= DSC_RC_MODEL_SIZE(vdsc_cfg->rc_model_size) |
		DSC_RC_EDGE_FACTOR(DSC_RC_EDGE_FACTOR_CONST);
	drm_dbg_kms(&dev_priv->drm, "PPS9 = 0x%08x\n", pps_val);
	if (!is_pipe_dsc(crtc, cpu_transcoder)) {
		intel_de_write(dev_priv, DSCA_PICTURE_PARAMETER_SET_9,
			       pps_val);
		/*
		 * If 2 VDSC instances are needed, configure PPS for second
		 * VDSC
		 */
		if (crtc_state->dsc.dsc_split)
			intel_de_write(dev_priv, DSCC_PICTURE_PARAMETER_SET_9,
				       pps_val);
	} else {
		intel_de_write(dev_priv,
			       ICL_DSC0_PICTURE_PARAMETER_SET_9(pipe),
			       pps_val);
		if (crtc_state->dsc.dsc_split)
			intel_de_write(dev_priv,
				       ICL_DSC1_PICTURE_PARAMETER_SET_9(pipe),
				       pps_val);
	}

	/* Populate PICTURE_PARAMETER_SET_10 registers */
	pps_val = 0;
	pps_val |= DSC_RC_QUANT_INC_LIMIT0(vdsc_cfg->rc_quant_incr_limit0) |
		DSC_RC_QUANT_INC_LIMIT1(vdsc_cfg->rc_quant_incr_limit1) |
		DSC_RC_TARGET_OFF_HIGH(DSC_RC_TGT_OFFSET_HI_CONST) |
		DSC_RC_TARGET_OFF_LOW(DSC_RC_TGT_OFFSET_LO_CONST);
	drm_dbg_kms(&dev_priv->drm, "PPS10 = 0x%08x\n", pps_val);
	if (!is_pipe_dsc(crtc, cpu_transcoder)) {
		intel_de_write(dev_priv, DSCA_PICTURE_PARAMETER_SET_10,
			       pps_val);
		/*
		 * If 2 VDSC instances are needed, configure PPS for second
		 * VDSC
		 */
		if (crtc_state->dsc.dsc_split)
			intel_de_write(dev_priv,
				       DSCC_PICTURE_PARAMETER_SET_10, pps_val);
	} else {
		intel_de_write(dev_priv,
			       ICL_DSC0_PICTURE_PARAMETER_SET_10(pipe),
			       pps_val);
		if (crtc_state->dsc.dsc_split)
			intel_de_write(dev_priv,
				       ICL_DSC1_PICTURE_PARAMETER_SET_10(pipe),
				       pps_val);
	}

	/* Populate Picture parameter set 16 */
	pps_val = 0;
	pps_val |= DSC_SLICE_CHUNK_SIZE(vdsc_cfg->slice_chunk_size) |
		DSC_SLICE_PER_LINE((vdsc_cfg->pic_width / num_vdsc_instances) /
				   vdsc_cfg->slice_width) |
		DSC_SLICE_ROW_PER_FRAME(vdsc_cfg->pic_height /
					vdsc_cfg->slice_height);
	drm_dbg_kms(&dev_priv->drm, "PPS16 = 0x%08x\n", pps_val);
	if (!is_pipe_dsc(crtc, cpu_transcoder)) {
		intel_de_write(dev_priv, DSCA_PICTURE_PARAMETER_SET_16,
			       pps_val);
		/*
		 * If 2 VDSC instances are needed, configure PPS for second
		 * VDSC
		 */
		if (crtc_state->dsc.dsc_split)
			intel_de_write(dev_priv,
				       DSCC_PICTURE_PARAMETER_SET_16, pps_val);
	} else {
		intel_de_write(dev_priv,
			       ICL_DSC0_PICTURE_PARAMETER_SET_16(pipe),
			       pps_val);
		if (crtc_state->dsc.dsc_split)
			intel_de_write(dev_priv,
				       ICL_DSC1_PICTURE_PARAMETER_SET_16(pipe),
				       pps_val);
	}

	/* Populate the RC_BUF_THRESH registers */
	memset(rc_buf_thresh_dword, 0, sizeof(rc_buf_thresh_dword));
	for (i = 0; i < DSC_NUM_BUF_RANGES - 1; i++) {
		rc_buf_thresh_dword[i / 4] |=
			(u32)(vdsc_cfg->rc_buf_thresh[i] <<
			      BITS_PER_BYTE * (i % 4));
		drm_dbg_kms(&dev_priv->drm, "RC_BUF_THRESH_%d = 0x%08x\n", i,
			    rc_buf_thresh_dword[i / 4]);
	}
	if (!is_pipe_dsc(crtc, cpu_transcoder)) {
		intel_de_write(dev_priv, DSCA_RC_BUF_THRESH_0,
			       rc_buf_thresh_dword[0]);
		intel_de_write(dev_priv, DSCA_RC_BUF_THRESH_0_UDW,
			       rc_buf_thresh_dword[1]);
		intel_de_write(dev_priv, DSCA_RC_BUF_THRESH_1,
			       rc_buf_thresh_dword[2]);
		intel_de_write(dev_priv, DSCA_RC_BUF_THRESH_1_UDW,
			       rc_buf_thresh_dword[3]);
		if (crtc_state->dsc.dsc_split) {
			intel_de_write(dev_priv, DSCC_RC_BUF_THRESH_0,
				       rc_buf_thresh_dword[0]);
			intel_de_write(dev_priv, DSCC_RC_BUF_THRESH_0_UDW,
				       rc_buf_thresh_dword[1]);
			intel_de_write(dev_priv, DSCC_RC_BUF_THRESH_1,
				       rc_buf_thresh_dword[2]);
			intel_de_write(dev_priv, DSCC_RC_BUF_THRESH_1_UDW,
				       rc_buf_thresh_dword[3]);
		}
	} else {
		intel_de_write(dev_priv, ICL_DSC0_RC_BUF_THRESH_0(pipe),
			       rc_buf_thresh_dword[0]);
		intel_de_write(dev_priv, ICL_DSC0_RC_BUF_THRESH_0_UDW(pipe),
			       rc_buf_thresh_dword[1]);
		intel_de_write(dev_priv, ICL_DSC0_RC_BUF_THRESH_1(pipe),
			       rc_buf_thresh_dword[2]);
		intel_de_write(dev_priv, ICL_DSC0_RC_BUF_THRESH_1_UDW(pipe),
			       rc_buf_thresh_dword[3]);
		if (crtc_state->dsc.dsc_split) {
			intel_de_write(dev_priv,
				       ICL_DSC1_RC_BUF_THRESH_0(pipe),
				       rc_buf_thresh_dword[0]);
			intel_de_write(dev_priv,
				       ICL_DSC1_RC_BUF_THRESH_0_UDW(pipe),
				       rc_buf_thresh_dword[1]);
			intel_de_write(dev_priv,
				       ICL_DSC1_RC_BUF_THRESH_1(pipe),
				       rc_buf_thresh_dword[2]);
			intel_de_write(dev_priv,
				       ICL_DSC1_RC_BUF_THRESH_1_UDW(pipe),
				       rc_buf_thresh_dword[3]);
		}
	}

	/* Populate the RC_RANGE_PARAMETERS registers */
	memset(rc_range_params_dword, 0, sizeof(rc_range_params_dword));
	for (i = 0; i < DSC_NUM_BUF_RANGES; i++) {
		rc_range_params_dword[i / 2] |=
			(u32)(((vdsc_cfg->rc_range_params[i].range_bpg_offset <<
				RC_BPG_OFFSET_SHIFT) |
			       (vdsc_cfg->rc_range_params[i].range_max_qp <<
				RC_MAX_QP_SHIFT) |
			       (vdsc_cfg->rc_range_params[i].range_min_qp <<
				RC_MIN_QP_SHIFT)) << 16 * (i % 2));
		drm_dbg_kms(&dev_priv->drm, "RC_RANGE_PARAM_%d = 0x%08x\n", i,
			    rc_range_params_dword[i / 2]);
	}
	if (!is_pipe_dsc(crtc, cpu_transcoder)) {
		intel_de_write(dev_priv, DSCA_RC_RANGE_PARAMETERS_0,
			       rc_range_params_dword[0]);
		intel_de_write(dev_priv, DSCA_RC_RANGE_PARAMETERS_0_UDW,
			       rc_range_params_dword[1]);
		intel_de_write(dev_priv, DSCA_RC_RANGE_PARAMETERS_1,
			       rc_range_params_dword[2]);
		intel_de_write(dev_priv, DSCA_RC_RANGE_PARAMETERS_1_UDW,
			       rc_range_params_dword[3]);
		intel_de_write(dev_priv, DSCA_RC_RANGE_PARAMETERS_2,
			       rc_range_params_dword[4]);
		intel_de_write(dev_priv, DSCA_RC_RANGE_PARAMETERS_2_UDW,
			       rc_range_params_dword[5]);
		intel_de_write(dev_priv, DSCA_RC_RANGE_PARAMETERS_3,
			       rc_range_params_dword[6]);
		intel_de_write(dev_priv, DSCA_RC_RANGE_PARAMETERS_3_UDW,
			       rc_range_params_dword[7]);
		if (crtc_state->dsc.dsc_split) {
			intel_de_write(dev_priv, DSCC_RC_RANGE_PARAMETERS_0,
				       rc_range_params_dword[0]);
			intel_de_write(dev_priv,
				       DSCC_RC_RANGE_PARAMETERS_0_UDW,
				       rc_range_params_dword[1]);
			intel_de_write(dev_priv, DSCC_RC_RANGE_PARAMETERS_1,
				       rc_range_params_dword[2]);
			intel_de_write(dev_priv,
				       DSCC_RC_RANGE_PARAMETERS_1_UDW,
				       rc_range_params_dword[3]);
			intel_de_write(dev_priv, DSCC_RC_RANGE_PARAMETERS_2,
				       rc_range_params_dword[4]);
			intel_de_write(dev_priv,
				       DSCC_RC_RANGE_PARAMETERS_2_UDW,
				       rc_range_params_dword[5]);
			intel_de_write(dev_priv, DSCC_RC_RANGE_PARAMETERS_3,
				       rc_range_params_dword[6]);
			intel_de_write(dev_priv,
				       DSCC_RC_RANGE_PARAMETERS_3_UDW,
				       rc_range_params_dword[7]);
		}
	} else {
		intel_de_write(dev_priv, ICL_DSC0_RC_RANGE_PARAMETERS_0(pipe),
			       rc_range_params_dword[0]);
		intel_de_write(dev_priv,
			       ICL_DSC0_RC_RANGE_PARAMETERS_0_UDW(pipe),
			       rc_range_params_dword[1]);
		intel_de_write(dev_priv, ICL_DSC0_RC_RANGE_PARAMETERS_1(pipe),
			       rc_range_params_dword[2]);
		intel_de_write(dev_priv,
			       ICL_DSC0_RC_RANGE_PARAMETERS_1_UDW(pipe),
			       rc_range_params_dword[3]);
		intel_de_write(dev_priv, ICL_DSC0_RC_RANGE_PARAMETERS_2(pipe),
			       rc_range_params_dword[4]);
		intel_de_write(dev_priv,
			       ICL_DSC0_RC_RANGE_PARAMETERS_2_UDW(pipe),
			       rc_range_params_dword[5]);
		intel_de_write(dev_priv, ICL_DSC0_RC_RANGE_PARAMETERS_3(pipe),
			       rc_range_params_dword[6]);
		intel_de_write(dev_priv,
			       ICL_DSC0_RC_RANGE_PARAMETERS_3_UDW(pipe),
			       rc_range_params_dword[7]);
		if (crtc_state->dsc.dsc_split) {
			intel_de_write(dev_priv,
				       ICL_DSC1_RC_RANGE_PARAMETERS_0(pipe),
				       rc_range_params_dword[0]);
			intel_de_write(dev_priv,
				       ICL_DSC1_RC_RANGE_PARAMETERS_0_UDW(pipe),
				       rc_range_params_dword[1]);
			intel_de_write(dev_priv,
				       ICL_DSC1_RC_RANGE_PARAMETERS_1(pipe),
				       rc_range_params_dword[2]);
			intel_de_write(dev_priv,
				       ICL_DSC1_RC_RANGE_PARAMETERS_1_UDW(pipe),
				       rc_range_params_dword[3]);
			intel_de_write(dev_priv,
				       ICL_DSC1_RC_RANGE_PARAMETERS_2(pipe),
				       rc_range_params_dword[4]);
			intel_de_write(dev_priv,
				       ICL_DSC1_RC_RANGE_PARAMETERS_2_UDW(pipe),
				       rc_range_params_dword[5]);
			intel_de_write(dev_priv,
				       ICL_DSC1_RC_RANGE_PARAMETERS_3(pipe),
				       rc_range_params_dword[6]);
			intel_de_write(dev_priv,
				       ICL_DSC1_RC_RANGE_PARAMETERS_3_UDW(pipe),
				       rc_range_params_dword[7]);
		}
	}
}

void intel_dsc_dsi_pps_write(struct intel_encoder *encoder,
			     const struct intel_crtc_state *crtc_state)
{
	const struct drm_dsc_config *vdsc_cfg = &crtc_state->dsc.config;
	struct intel_dsi *intel_dsi = enc_to_intel_dsi(encoder);
	struct mipi_dsi_device *dsi;
	struct drm_dsc_picture_parameter_set pps;
	enum port port;

	if (!crtc_state->dsc.compression_enable)
		return;

	drm_dsc_pps_payload_pack(&pps, vdsc_cfg);

	for_each_dsi_port(port, intel_dsi->ports) {
		dsi = intel_dsi->dsi_hosts[port]->device;

		mipi_dsi_picture_parameter_set(dsi, &pps);
		mipi_dsi_compression_mode(dsi, true);
	}
}

void intel_dsc_dp_pps_write(struct intel_encoder *encoder,
			    const struct intel_crtc_state *crtc_state)
{
	struct intel_digital_port *dig_port = enc_to_dig_port(encoder);
	const struct drm_dsc_config *vdsc_cfg = &crtc_state->dsc.config;
	struct drm_dsc_pps_infoframe dp_dsc_pps_sdp;

	if (!crtc_state->dsc.compression_enable)
		return;

	/* Prepare DP SDP PPS header as per DP 1.4 spec, Table 2-123 */
	drm_dsc_dp_pps_header_init(&dp_dsc_pps_sdp.pps_header);

	/* Fill the PPS payload bytes as per DSC spec 1.2 Table 4-1 */
	drm_dsc_pps_payload_pack(&dp_dsc_pps_sdp.pps_payload, vdsc_cfg);

	dig_port->write_infoframe(encoder, crtc_state,
				  DP_SDP_PPS, &dp_dsc_pps_sdp,
				  sizeof(dp_dsc_pps_sdp));
}

static i915_reg_t dss_ctl1_reg(struct intel_crtc *crtc, enum transcoder cpu_transcoder)
{
	return is_pipe_dsc(crtc, cpu_transcoder) ?
		ICL_PIPE_DSS_CTL1(crtc->pipe) : DSS_CTL1;
}

static i915_reg_t dss_ctl2_reg(struct intel_crtc *crtc, enum transcoder cpu_transcoder)
{
	return is_pipe_dsc(crtc, cpu_transcoder) ?
		ICL_PIPE_DSS_CTL2(crtc->pipe) : DSS_CTL2;
}

void intel_uncompressed_joiner_enable(const struct intel_crtc_state *crtc_state)
{
	struct intel_crtc *crtc = to_intel_crtc(crtc_state->uapi.crtc);
	struct drm_i915_private *dev_priv = to_i915(crtc->base.dev);
	u32 dss_ctl1_val = 0;

<<<<<<< HEAD
	if (crtc_state->bigjoiner && !crtc_state->dsc.compression_enable) {
=======
	if (crtc_state->bigjoiner_pipes && !crtc_state->dsc.compression_enable) {
>>>>>>> 88084a3d
		if (intel_crtc_is_bigjoiner_slave(crtc_state))
			dss_ctl1_val |= UNCOMPRESSED_JOINER_SLAVE;
		else
			dss_ctl1_val |= UNCOMPRESSED_JOINER_MASTER;

		intel_de_write(dev_priv, dss_ctl1_reg(crtc, crtc_state->cpu_transcoder), dss_ctl1_val);
	}
}

void intel_dsc_enable(const struct intel_crtc_state *crtc_state)
{
	struct intel_crtc *crtc = to_intel_crtc(crtc_state->uapi.crtc);
	struct drm_i915_private *dev_priv = to_i915(crtc->base.dev);
	u32 dss_ctl1_val = 0;
	u32 dss_ctl2_val = 0;

	if (!crtc_state->dsc.compression_enable)
		return;

	intel_dsc_pps_configure(crtc_state);

	dss_ctl2_val |= LEFT_BRANCH_VDSC_ENABLE;
	if (crtc_state->dsc.dsc_split) {
		dss_ctl2_val |= RIGHT_BRANCH_VDSC_ENABLE;
		dss_ctl1_val |= JOINER_ENABLE;
	}
	if (crtc_state->bigjoiner_pipes) {
		dss_ctl1_val |= BIG_JOINER_ENABLE;
		if (!intel_crtc_is_bigjoiner_slave(crtc_state))
			dss_ctl1_val |= MASTER_BIG_JOINER_ENABLE;
	}
	intel_de_write(dev_priv, dss_ctl1_reg(crtc, crtc_state->cpu_transcoder), dss_ctl1_val);
	intel_de_write(dev_priv, dss_ctl2_reg(crtc, crtc_state->cpu_transcoder), dss_ctl2_val);
}

void intel_dsc_disable(const struct intel_crtc_state *old_crtc_state)
{
	struct intel_crtc *crtc = to_intel_crtc(old_crtc_state->uapi.crtc);
	struct drm_i915_private *dev_priv = to_i915(crtc->base.dev);

	/* Disable only if either of them is enabled */
	if (old_crtc_state->dsc.compression_enable ||
	    old_crtc_state->bigjoiner_pipes) {
		intel_de_write(dev_priv, dss_ctl1_reg(crtc, old_crtc_state->cpu_transcoder), 0);
		intel_de_write(dev_priv, dss_ctl2_reg(crtc, old_crtc_state->cpu_transcoder), 0);
	}
}

void intel_dsc_get_config(struct intel_crtc_state *crtc_state)
{
	struct intel_crtc *crtc = to_intel_crtc(crtc_state->uapi.crtc);
	struct drm_i915_private *dev_priv = to_i915(crtc->base.dev);
	struct drm_dsc_config *vdsc_cfg = &crtc_state->dsc.config;
	enum transcoder cpu_transcoder = crtc_state->cpu_transcoder;
	enum pipe pipe = crtc->pipe;
	enum intel_display_power_domain power_domain;
	intel_wakeref_t wakeref;
	u32 dss_ctl1, dss_ctl2, val;

	if (!intel_dsc_source_support(crtc_state))
		return;

	power_domain = intel_dsc_power_domain(crtc, cpu_transcoder);

	wakeref = intel_display_power_get_if_enabled(dev_priv, power_domain);
	if (!wakeref)
		return;

	dss_ctl1 = intel_de_read(dev_priv, dss_ctl1_reg(crtc, cpu_transcoder));
	dss_ctl2 = intel_de_read(dev_priv, dss_ctl2_reg(crtc, cpu_transcoder));

	crtc_state->dsc.compression_enable = dss_ctl2 & LEFT_BRANCH_VDSC_ENABLE;
	if (!crtc_state->dsc.compression_enable)
		goto out;

	crtc_state->dsc.dsc_split = (dss_ctl2 & RIGHT_BRANCH_VDSC_ENABLE) &&
		(dss_ctl1 & JOINER_ENABLE);

	/* FIXME: add more state readout as needed */

	/* PPS1 */
	if (!is_pipe_dsc(crtc, cpu_transcoder))
		val = intel_de_read(dev_priv, DSCA_PICTURE_PARAMETER_SET_1);
	else
		val = intel_de_read(dev_priv,
				    ICL_DSC0_PICTURE_PARAMETER_SET_1(pipe));
	vdsc_cfg->bits_per_pixel = val;
	crtc_state->dsc.compressed_bpp = vdsc_cfg->bits_per_pixel >> 4;
out:
	intel_display_power_put(dev_priv, power_domain, wakeref);
}<|MERGE_RESOLUTION|>--- conflicted
+++ resolved
@@ -1123,11 +1123,7 @@
 	struct drm_i915_private *dev_priv = to_i915(crtc->base.dev);
 	u32 dss_ctl1_val = 0;
 
-<<<<<<< HEAD
-	if (crtc_state->bigjoiner && !crtc_state->dsc.compression_enable) {
-=======
 	if (crtc_state->bigjoiner_pipes && !crtc_state->dsc.compression_enable) {
->>>>>>> 88084a3d
 		if (intel_crtc_is_bigjoiner_slave(crtc_state))
 			dss_ctl1_val |= UNCOMPRESSED_JOINER_SLAVE;
 		else
