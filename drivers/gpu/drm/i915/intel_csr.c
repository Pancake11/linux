/*
 * Copyright © 2014 Intel Corporation
 *
 * Permission is hereby granted, free of charge, to any person obtaining a
 * copy of this software and associated documentation files (the "Software"),
 * to deal in the Software without restriction, including without limitation
 * the rights to use, copy, modify, merge, publish, distribute, sublicense,
 * and/or sell copies of the Software, and to permit persons to whom the
 * Software is furnished to do so, subject to the following conditions:
 *
 * The above copyright notice and this permission notice (including the next
 * paragraph) shall be included in all copies or substantial portions of the
 * Software.
 *
 * THE SOFTWARE IS PROVIDED "AS IS", WITHOUT WARRANTY OF ANY KIND, EXPRESS OR
 * IMPLIED, INCLUDING BUT NOT LIMITED TO THE WARRANTIES OF MERCHANTABILITY,
 * FITNESS FOR A PARTICULAR PURPOSE AND NONINFRINGEMENT.  IN NO EVENT SHALL
 * THE AUTHORS OR COPYRIGHT HOLDERS BE LIABLE FOR ANY CLAIM, DAMAGES OR OTHER
 * LIABILITY, WHETHER IN AN ACTION OF CONTRACT, TORT OR OTHERWISE, ARISING
 * FROM, OUT OF OR IN CONNECTION WITH THE SOFTWARE OR THE USE OR OTHER DEALINGS
 * IN THE SOFTWARE.
 *
 */

#include <linux/firmware.h>

#include "i915_drv.h"
#include "i915_reg.h"
#include "intel_csr.h"

/**
 * DOC: csr support for dmc
 *
 * Display Context Save and Restore (CSR) firmware support added from gen9
 * onwards to drive newly added DMC (Display microcontroller) in display
 * engine to save and restore the state of display engine when it enter into
 * low-power state and comes back to normal.
 */

#define GEN12_CSR_MAX_FW_SIZE		ICL_CSR_MAX_FW_SIZE

#define ICL_CSR_PATH			"i915/icl_dmc_ver1_07.bin"
#define ICL_CSR_VERSION_REQUIRED	CSR_VERSION(1, 7)
#define ICL_CSR_MAX_FW_SIZE		0x6000
MODULE_FIRMWARE(ICL_CSR_PATH);

#define CNL_CSR_PATH			"i915/cnl_dmc_ver1_07.bin"
#define CNL_CSR_VERSION_REQUIRED	CSR_VERSION(1, 7)
#define CNL_CSR_MAX_FW_SIZE		GLK_CSR_MAX_FW_SIZE
MODULE_FIRMWARE(CNL_CSR_PATH);

#define GLK_CSR_PATH			"i915/glk_dmc_ver1_04.bin"
#define GLK_CSR_VERSION_REQUIRED	CSR_VERSION(1, 4)
#define GLK_CSR_MAX_FW_SIZE		0x4000
MODULE_FIRMWARE(GLK_CSR_PATH);

#define KBL_CSR_PATH			"i915/kbl_dmc_ver1_04.bin"
#define KBL_CSR_VERSION_REQUIRED	CSR_VERSION(1, 4)
#define KBL_CSR_MAX_FW_SIZE		BXT_CSR_MAX_FW_SIZE
MODULE_FIRMWARE(KBL_CSR_PATH);

#define SKL_CSR_PATH			"i915/skl_dmc_ver1_27.bin"
#define SKL_CSR_VERSION_REQUIRED	CSR_VERSION(1, 27)
#define SKL_CSR_MAX_FW_SIZE		BXT_CSR_MAX_FW_SIZE
MODULE_FIRMWARE(SKL_CSR_PATH);

#define BXT_CSR_PATH			"i915/bxt_dmc_ver1_07.bin"
#define BXT_CSR_VERSION_REQUIRED	CSR_VERSION(1, 7)
#define BXT_CSR_MAX_FW_SIZE		0x3000
MODULE_FIRMWARE(BXT_CSR_PATH);

#define CSR_DEFAULT_FW_OFFSET		0xFFFFFFFF
#define PACKAGE_MAX_FW_INFO_ENTRIES	20
#define PACKAGE_V2_MAX_FW_INFO_ENTRIES	32
#define DMC_V1_MAX_MMIO_COUNT		8
#define DMC_V3_MAX_MMIO_COUNT		20

struct intel_css_header {
	/* 0x09 for DMC */
	u32 module_type;

	/* Includes the DMC specific header in dwords */
	u32 header_len;

	/* always value would be 0x10000 */
	u32 header_ver;

	/* Not used */
	u32 module_id;

	/* Not used */
	u32 module_vendor;

	/* in YYYYMMDD format */
	u32 date;

	/* Size in dwords (CSS_Headerlen + PackageHeaderLen + dmc FWsLen)/4 */
	u32 size;

	/* Not used */
	u32 key_size;

	/* Not used */
	u32 modulus_size;

	/* Not used */
	u32 exponent_size;

	/* Not used */
	u32 reserved1[12];

	/* Major Minor */
	u32 version;

	/* Not used */
	u32 reserved2[8];

	/* Not used */
	u32 kernel_header_info;
} __packed;

struct intel_fw_info {
	u8 reserved1;

	/* reserved on package_header version 1, must be 0 on version 2 */
	u8 dmc_id;

	/* Stepping (A, B, C, ..., *). * is a wildcard */
	char stepping;

	/* Sub-stepping (0, 1, ..., *). * is a wildcard */
	char substepping;

	u32 offset;
	u32 reserved2;
} __packed;

struct intel_package_header {
	/* DMC container header length in dwords */
	u8 header_len;

	/* 0x01, 0x02 */
	u8 header_ver;

	u8 reserved[10];

	/* Number of valid entries in the FWInfo array below */
	u32 num_entries;
} __packed;

struct intel_dmc_header_base {
	/* always value would be 0x40403E3E */
	u32 signature;

	/* DMC binary header length */
	u8 header_len;

	/* 0x01 */
	u8 header_ver;

	/* Reserved */
	u16 dmcc_ver;

	/* Major, Minor */
	u32 project;

	/* Firmware program size (excluding header) in dwords */
	u32 fw_size;

	/* Major Minor version */
	u32 fw_version;
} __packed;

struct intel_dmc_header_v1 {
	struct intel_dmc_header_base base;

	/* Number of valid MMIO cycles present. */
	u32 mmio_count;

	/* MMIO address */
	u32 mmioaddr[DMC_V1_MAX_MMIO_COUNT];

	/* MMIO data */
	u32 mmiodata[DMC_V1_MAX_MMIO_COUNT];

	/* FW filename  */
	char dfile[32];

	u32 reserved1[2];
} __packed;

struct intel_dmc_header_v3 {
	struct intel_dmc_header_base base;

	/* DMC RAM start MMIO address */
	u32 start_mmioaddr;

	u32 reserved[9];

	/* FW filename */
	char dfile[32];

	/* Number of valid MMIO cycles present. */
	u32 mmio_count;

	/* MMIO address */
	u32 mmioaddr[DMC_V3_MAX_MMIO_COUNT];

	/* MMIO data */
	u32 mmiodata[DMC_V3_MAX_MMIO_COUNT];
} __packed;

struct stepping_info {
	char stepping;
	char substepping;
};

static const struct stepping_info skl_stepping_info[] = {
	{'A', '0'}, {'B', '0'}, {'C', '0'},
	{'D', '0'}, {'E', '0'}, {'F', '0'},
	{'G', '0'}, {'H', '0'}, {'I', '0'},
	{'J', '0'}, {'K', '0'}
};

static const struct stepping_info bxt_stepping_info[] = {
	{'A', '0'}, {'A', '1'}, {'A', '2'},
	{'B', '0'}, {'B', '1'}, {'B', '2'}
};

static const struct stepping_info icl_stepping_info[] = {
	{'A', '0'}, {'A', '1'}, {'A', '2'},
	{'B', '0'}, {'B', '2'},
	{'C', '0'}
};

static const struct stepping_info no_stepping_info = { '*', '*' };

static const struct stepping_info *
intel_get_stepping_info(struct drm_i915_private *dev_priv)
{
	const struct stepping_info *si;
	unsigned int size;

	if (IS_ICELAKE(dev_priv)) {
		size = ARRAY_SIZE(icl_stepping_info);
		si = icl_stepping_info;
	} else if (IS_SKYLAKE(dev_priv)) {
		size = ARRAY_SIZE(skl_stepping_info);
		si = skl_stepping_info;
	} else if (IS_BROXTON(dev_priv)) {
		size = ARRAY_SIZE(bxt_stepping_info);
		si = bxt_stepping_info;
	} else {
		size = 0;
		si = NULL;
	}

	if (INTEL_REVID(dev_priv) < size)
		return si + INTEL_REVID(dev_priv);

	return &no_stepping_info;
}

static void gen9_set_dc_state_debugmask(struct drm_i915_private *dev_priv)
{
	u32 val, mask;

	mask = DC_STATE_DEBUG_MASK_MEMORY_UP;

	if (IS_GEN9_LP(dev_priv))
		mask |= DC_STATE_DEBUG_MASK_CORES;

	/* The below bit doesn't need to be cleared ever afterwards */
	val = I915_READ(DC_STATE_DEBUG);
	if ((val & mask) != mask) {
		val |= mask;
		I915_WRITE(DC_STATE_DEBUG, val);
		POSTING_READ(DC_STATE_DEBUG);
	}
}

/**
 * intel_csr_load_program() - write the firmware from memory to register.
 * @dev_priv: i915 drm device.
 *
 * CSR firmware is read from a .bin file and kept in internal memory one time.
 * Everytime display comes back from low power state this function is called to
 * copy the firmware from internal memory to registers.
 */
void intel_csr_load_program(struct drm_i915_private *dev_priv)
{
	u32 *payload = dev_priv->csr.dmc_payload;
	u32 i, fw_size;

	if (!HAS_CSR(dev_priv)) {
		DRM_ERROR("No CSR support available for this platform\n");
		return;
	}

	if (!dev_priv->csr.dmc_payload) {
		DRM_ERROR("Tried to program CSR with empty payload\n");
		return;
	}

	fw_size = dev_priv->csr.dmc_fw_size;
	assert_rpm_wakelock_held(&dev_priv->runtime_pm);

	preempt_disable();

	for (i = 0; i < fw_size; i++)
		I915_WRITE_FW(CSR_PROGRAM(i), payload[i]);

	preempt_enable();

	for (i = 0; i < dev_priv->csr.mmio_count; i++) {
		I915_WRITE(dev_priv->csr.mmioaddr[i],
			   dev_priv->csr.mmiodata[i]);
	}

	dev_priv->csr.dc_state = 0;

	gen9_set_dc_state_debugmask(dev_priv);
}

/*
 * Search fw_info table for dmc_offset to find firmware binary: num_entries is
 * already sanitized.
 */
static u32 find_dmc_fw_offset(const struct intel_fw_info *fw_info,
			      unsigned int num_entries,
			      const struct stepping_info *si,
			      u8 package_ver)
{
<<<<<<< HEAD
	struct intel_css_header *css_header;
	struct intel_package_header *package_header;
	struct intel_dmc_header *dmc_header;
	struct intel_csr *csr = &dev_priv->csr;
	const struct stepping_info *si = intel_get_stepping_info(dev_priv);
	u32 dmc_offset = CSR_DEFAULT_FW_OFFSET, readcount = 0, nbytes;
	u32 i;
	u32 *dmc_payload;
	size_t fsize;
=======
	u32 dmc_offset = CSR_DEFAULT_FW_OFFSET;
	unsigned int i;
>>>>>>> 1ee008f2

	for (i = 0; i < num_entries; i++) {
		if (package_ver > 1 && fw_info[i].dmc_id != 0)
			continue;

		if (fw_info[i].substepping == '*' &&
		    si->stepping == fw_info[i].stepping) {
			dmc_offset = fw_info[i].offset;
			break;
		}

		if (si->stepping == fw_info[i].stepping &&
		    si->substepping == fw_info[i].substepping) {
			dmc_offset = fw_info[i].offset;
			break;
		}

		if (fw_info[i].stepping == '*' &&
		    fw_info[i].substepping == '*') {
			/*
			 * In theory we should stop the search as generic
			 * entries should always come after the more specific
			 * ones, but let's continue to make sure to work even
			 * with "broken" firmwares. If we don't find a more
			 * specific one, then we use this entry
			 */
			dmc_offset = fw_info[i].offset;
		}
	}

	return dmc_offset;
}

static u32 parse_csr_fw_dmc(struct intel_csr *csr,
			    const struct intel_dmc_header_base *dmc_header,
			    size_t rem_size)
{
	unsigned int header_len_bytes, dmc_header_size, payload_size, i;
	const u32 *mmioaddr, *mmiodata;
	u32 mmio_count, mmio_count_max;
	u8 *payload;

	BUILD_BUG_ON(ARRAY_SIZE(csr->mmioaddr) < DMC_V3_MAX_MMIO_COUNT ||
		     ARRAY_SIZE(csr->mmioaddr) < DMC_V1_MAX_MMIO_COUNT);

	/*
	 * Check if we can access common fields, we will checkc again below
	 * after we have read the version
	 */
	if (rem_size < sizeof(struct intel_dmc_header_base))
		goto error_truncated;

	/* Cope with small differences between v1 and v3 */
	if (dmc_header->header_ver == 3) {
		const struct intel_dmc_header_v3 *v3 =
			(const struct intel_dmc_header_v3 *)dmc_header;

		if (rem_size < sizeof(struct intel_dmc_header_v3))
			goto error_truncated;

		mmioaddr = v3->mmioaddr;
		mmiodata = v3->mmiodata;
		mmio_count = v3->mmio_count;
		mmio_count_max = DMC_V3_MAX_MMIO_COUNT;
		/* header_len is in dwords */
		header_len_bytes = dmc_header->header_len * 4;
		dmc_header_size = sizeof(*v3);
	} else if (dmc_header->header_ver == 1) {
		const struct intel_dmc_header_v1 *v1 =
			(const struct intel_dmc_header_v1 *)dmc_header;

		if (rem_size < sizeof(struct intel_dmc_header_v1))
			goto error_truncated;

		mmioaddr = v1->mmioaddr;
		mmiodata = v1->mmiodata;
		mmio_count = v1->mmio_count;
		mmio_count_max = DMC_V1_MAX_MMIO_COUNT;
		header_len_bytes = dmc_header->header_len;
		dmc_header_size = sizeof(*v1);
	} else {
		DRM_ERROR("Unknown DMC fw header version: %u\n",
			  dmc_header->header_ver);
		return 0;
	}

	if (header_len_bytes != dmc_header_size) {
		DRM_ERROR("DMC firmware has wrong dmc header length "
			  "(%u bytes)\n", header_len_bytes);
		return 0;
	}

	/* Cache the dmc header info. */
	if (mmio_count > mmio_count_max) {
		DRM_ERROR("DMC firmware has wrong mmio count %u\n", mmio_count);
		return 0;
	}

	for (i = 0; i < mmio_count; i++) {
		if (mmioaddr[i] < CSR_MMIO_START_RANGE ||
		    mmioaddr[i] > CSR_MMIO_END_RANGE) {
			DRM_ERROR("DMC firmware has wrong mmio address 0x%x\n",
				  mmioaddr[i]);
			return 0;
		}
		csr->mmioaddr[i] = _MMIO(mmioaddr[i]);
		csr->mmiodata[i] = mmiodata[i];
	}
	csr->mmio_count = mmio_count;

	rem_size -= header_len_bytes;

	/* fw_size is in dwords, so multiplied by 4 to convert into bytes. */
	payload_size = dmc_header->fw_size * 4;
	if (rem_size < payload_size)
		goto error_truncated;

	if (payload_size > csr->max_fw_size) {
		DRM_ERROR("DMC FW too big (%u bytes)\n", payload_size);
		return 0;
	}
	csr->dmc_fw_size = dmc_header->fw_size;

	csr->dmc_payload = kmalloc(payload_size, GFP_KERNEL);
	if (!csr->dmc_payload) {
		DRM_ERROR("Memory allocation failed for dmc payload\n");
		return 0;
	}

	payload = (u8 *)(dmc_header) + header_len_bytes;
	memcpy(csr->dmc_payload, payload, payload_size);

	return header_len_bytes + payload_size;

error_truncated:
	DRM_ERROR("Truncated DMC firmware, refusing.\n");
	return 0;
}

static u32
parse_csr_fw_package(struct intel_csr *csr,
		     const struct intel_package_header *package_header,
		     const struct stepping_info *si,
		     size_t rem_size)
{
	u32 package_size = sizeof(struct intel_package_header);
	u32 num_entries, max_entries, dmc_offset;
	const struct intel_fw_info *fw_info;

	if (rem_size < package_size)
		goto error_truncated;

	if (package_header->header_ver == 1) {
		max_entries = PACKAGE_MAX_FW_INFO_ENTRIES;
	} else if (package_header->header_ver == 2) {
		max_entries = PACKAGE_V2_MAX_FW_INFO_ENTRIES;
	} else {
		DRM_ERROR("DMC firmware has unknown header version %u\n",
			  package_header->header_ver);
		return 0;
	}

	/*
	 * We should always have space for max_entries,
	 * even if not all are used
	 */
	package_size += max_entries * sizeof(struct intel_fw_info);
	if (rem_size < package_size)
		goto error_truncated;

	if (package_header->header_len * 4 != package_size) {
		DRM_ERROR("DMC firmware has wrong package header length "
			  "(%u bytes)\n", package_size);
		return 0;
	}

	num_entries = package_header->num_entries;
	if (WARN_ON(package_header->num_entries > max_entries))
		num_entries = max_entries;

	fw_info = (const struct intel_fw_info *)
		((u8 *)package_header + sizeof(*package_header));
	dmc_offset = find_dmc_fw_offset(fw_info, num_entries, si,
					package_header->header_ver);
	if (dmc_offset == CSR_DEFAULT_FW_OFFSET) {
		DRM_ERROR("DMC firmware not supported for %c stepping\n",
			  si->stepping);
		return 0;
	}

	/* dmc_offset is in dwords */
	return package_size + dmc_offset * 4;

error_truncated:
	DRM_ERROR("Truncated DMC firmware, refusing.\n");
	return 0;
}

/* Return number of bytes parsed or 0 on error */
static u32 parse_csr_fw_css(struct intel_csr *csr,
			    struct intel_css_header *css_header,
			    size_t rem_size)
{
	if (rem_size < sizeof(struct intel_css_header)) {
		DRM_ERROR("Truncated DMC firmware, refusing.\n");
		return 0;
	}

<<<<<<< HEAD
	fsize = sizeof(struct intel_css_header) +
		sizeof(struct intel_package_header) +
		sizeof(struct intel_dmc_header);
	if (fsize > fw->size)
		goto error_truncated;

	/* Extract CSS Header information*/
	css_header = (struct intel_css_header *)fw->data;
=======
>>>>>>> 1ee008f2
	if (sizeof(struct intel_css_header) !=
	    (css_header->header_len * 4)) {
		DRM_ERROR("DMC firmware has wrong CSS header length "
			  "(%u bytes)\n",
			  (css_header->header_len * 4));
		return 0;
	}

	if (csr->required_version &&
	    css_header->version != csr->required_version) {
		DRM_INFO("Refusing to load DMC firmware v%u.%u,"
			 " please use v%u.%u\n",
			 CSR_VERSION_MAJOR(css_header->version),
			 CSR_VERSION_MINOR(css_header->version),
			 CSR_VERSION_MAJOR(csr->required_version),
			 CSR_VERSION_MINOR(csr->required_version));
		return 0;
	}

	csr->version = css_header->version;

	return sizeof(struct intel_css_header);
}

static void parse_csr_fw(struct drm_i915_private *dev_priv,
			 const struct firmware *fw)
{
	struct intel_css_header *css_header;
	struct intel_package_header *package_header;
	struct intel_dmc_header_base *dmc_header;
	struct intel_csr *csr = &dev_priv->csr;
	const struct stepping_info *si = intel_get_stepping_info(dev_priv);
	u32 readcount = 0;
	u32 r;

<<<<<<< HEAD
	/* Search for dmc_offset to find firware binary. */
	for (i = 0; i < package_header->num_entries; i++) {
		if (package_header->fw_info[i].substepping == '*' &&
		    si->stepping == package_header->fw_info[i].stepping) {
			dmc_offset = package_header->fw_info[i].offset;
			break;
		} else if (si->stepping == package_header->fw_info[i].stepping &&
			   si->substepping == package_header->fw_info[i].substepping) {
			dmc_offset = package_header->fw_info[i].offset;
			break;
		} else if (package_header->fw_info[i].stepping == '*' &&
			   package_header->fw_info[i].substepping == '*')
			dmc_offset = package_header->fw_info[i].offset;
	}
	if (dmc_offset == CSR_DEFAULT_FW_OFFSET) {
		DRM_ERROR("DMC firmware not supported for %c stepping\n",
			  si->stepping);
		return NULL;
	}
	/* Convert dmc_offset into number of bytes. By default it is in dwords*/
	dmc_offset *= 4;
	readcount += dmc_offset;
	fsize += dmc_offset;
	if (fsize > fw->size)
		goto error_truncated;
=======
	if (!fw)
		return;
>>>>>>> 1ee008f2

	/* Extract CSS Header information */
	css_header = (struct intel_css_header *)fw->data;
	r = parse_csr_fw_css(csr, css_header, fw->size);
	if (!r)
		return;

	readcount += r;

<<<<<<< HEAD
	/* fw_size is in dwords, so multiplied by 4 to convert into bytes. */
	nbytes = dmc_header->fw_size * 4;
	fsize += nbytes;
	if (fsize > fw->size)
		goto error_truncated;

	if (nbytes > csr->max_fw_size) {
		DRM_ERROR("DMC FW too big (%u bytes)\n", nbytes);
		return NULL;
	}
	csr->dmc_fw_size = dmc_header->fw_size;
=======
	/* Extract Package Header information */
	package_header = (struct intel_package_header *)&fw->data[readcount];
	r = parse_csr_fw_package(csr, package_header, si, fw->size - readcount);
	if (!r)
		return;
>>>>>>> 1ee008f2

	readcount += r;

<<<<<<< HEAD
	return memcpy(dmc_payload, &fw->data[readcount], nbytes);

error_truncated:
	DRM_ERROR("Truncated DMC firmware, rejecting.\n");
	return NULL;
=======
	/* Extract dmc_header information */
	dmc_header = (struct intel_dmc_header_base *)&fw->data[readcount];
	parse_csr_fw_dmc(csr, dmc_header, fw->size - readcount);
>>>>>>> 1ee008f2
}

static void intel_csr_runtime_pm_get(struct drm_i915_private *dev_priv)
{
	WARN_ON(dev_priv->csr.wakeref);
	dev_priv->csr.wakeref =
		intel_display_power_get(dev_priv, POWER_DOMAIN_INIT);
}

static void intel_csr_runtime_pm_put(struct drm_i915_private *dev_priv)
{
	intel_wakeref_t wakeref __maybe_unused =
		fetch_and_zero(&dev_priv->csr.wakeref);

	intel_display_power_put(dev_priv, POWER_DOMAIN_INIT, wakeref);
}

static void csr_load_work_fn(struct work_struct *work)
{
	struct drm_i915_private *dev_priv;
	struct intel_csr *csr;
	const struct firmware *fw = NULL;

	dev_priv = container_of(work, typeof(*dev_priv), csr.work);
	csr = &dev_priv->csr;

	request_firmware(&fw, dev_priv->csr.fw_path, &dev_priv->drm.pdev->dev);
	parse_csr_fw(dev_priv, fw);

	if (dev_priv->csr.dmc_payload) {
		intel_csr_load_program(dev_priv);
		intel_csr_runtime_pm_put(dev_priv);

		DRM_INFO("Finished loading DMC firmware %s (v%u.%u)\n",
			 dev_priv->csr.fw_path,
			 CSR_VERSION_MAJOR(csr->version),
			 CSR_VERSION_MINOR(csr->version));
	} else {
		dev_notice(dev_priv->drm.dev,
			   "Failed to load DMC firmware %s."
			   " Disabling runtime power management.\n",
			   csr->fw_path);
		dev_notice(dev_priv->drm.dev, "DMC firmware homepage: %s",
			   INTEL_UC_FIRMWARE_URL);
	}

	release_firmware(fw);
}

/**
 * intel_csr_ucode_init() - initialize the firmware loading.
 * @dev_priv: i915 drm device.
 *
 * This function is called at the time of loading the display driver to read
 * firmware from a .bin file and copied into a internal memory.
 */
void intel_csr_ucode_init(struct drm_i915_private *dev_priv)
{
	struct intel_csr *csr = &dev_priv->csr;

	INIT_WORK(&dev_priv->csr.work, csr_load_work_fn);

	if (!HAS_CSR(dev_priv))
		return;

	/*
	 * Obtain a runtime pm reference, until CSR is loaded, to avoid entering
	 * runtime-suspend.
	 *
	 * On error, we return with the rpm wakeref held to prevent runtime
	 * suspend as runtime suspend *requires* a working CSR for whatever
	 * reason.
	 */
	intel_csr_runtime_pm_get(dev_priv);

	if (INTEL_GEN(dev_priv) >= 12) {
		/* Allow to load fw via parameter using the last known size */
		csr->max_fw_size = GEN12_CSR_MAX_FW_SIZE;
	} else if (IS_GEN(dev_priv, 11)) {
		csr->fw_path = ICL_CSR_PATH;
		csr->required_version = ICL_CSR_VERSION_REQUIRED;
		csr->max_fw_size = ICL_CSR_MAX_FW_SIZE;
	} else if (IS_CANNONLAKE(dev_priv)) {
		csr->fw_path = CNL_CSR_PATH;
		csr->required_version = CNL_CSR_VERSION_REQUIRED;
		csr->max_fw_size = CNL_CSR_MAX_FW_SIZE;
	} else if (IS_GEMINILAKE(dev_priv)) {
		csr->fw_path = GLK_CSR_PATH;
		csr->required_version = GLK_CSR_VERSION_REQUIRED;
		csr->max_fw_size = GLK_CSR_MAX_FW_SIZE;
	} else if (IS_KABYLAKE(dev_priv) || IS_COFFEELAKE(dev_priv)) {
		csr->fw_path = KBL_CSR_PATH;
		csr->required_version = KBL_CSR_VERSION_REQUIRED;
		csr->max_fw_size = KBL_CSR_MAX_FW_SIZE;
	} else if (IS_SKYLAKE(dev_priv)) {
		csr->fw_path = SKL_CSR_PATH;
		csr->required_version = SKL_CSR_VERSION_REQUIRED;
		csr->max_fw_size = SKL_CSR_MAX_FW_SIZE;
	} else if (IS_BROXTON(dev_priv)) {
		csr->fw_path = BXT_CSR_PATH;
		csr->required_version = BXT_CSR_VERSION_REQUIRED;
		csr->max_fw_size = BXT_CSR_MAX_FW_SIZE;
	}

	if (i915_modparams.dmc_firmware_path) {
		if (strlen(i915_modparams.dmc_firmware_path) == 0) {
			csr->fw_path = NULL;
			DRM_INFO("Disabling CSR firmware and runtime PM\n");
			return;
		}

		csr->fw_path = i915_modparams.dmc_firmware_path;
		/* Bypass version check for firmware override. */
		csr->required_version = 0;
	}

	if (csr->fw_path == NULL) {
		DRM_DEBUG_KMS("No known CSR firmware for platform, disabling runtime PM\n");
		return;
	}

	DRM_DEBUG_KMS("Loading %s\n", csr->fw_path);
	schedule_work(&dev_priv->csr.work);
}

/**
 * intel_csr_ucode_suspend() - prepare CSR firmware before system suspend
 * @dev_priv: i915 drm device
 *
 * Prepare the DMC firmware before entering system suspend. This includes
 * flushing pending work items and releasing any resources acquired during
 * init.
 */
void intel_csr_ucode_suspend(struct drm_i915_private *dev_priv)
{
	if (!HAS_CSR(dev_priv))
		return;

	flush_work(&dev_priv->csr.work);

	/* Drop the reference held in case DMC isn't loaded. */
	if (!dev_priv->csr.dmc_payload)
		intel_csr_runtime_pm_put(dev_priv);
}

/**
 * intel_csr_ucode_resume() - init CSR firmware during system resume
 * @dev_priv: i915 drm device
 *
 * Reinitialize the DMC firmware during system resume, reacquiring any
 * resources released in intel_csr_ucode_suspend().
 */
void intel_csr_ucode_resume(struct drm_i915_private *dev_priv)
{
	if (!HAS_CSR(dev_priv))
		return;

	/*
	 * Reacquire the reference to keep RPM disabled in case DMC isn't
	 * loaded.
	 */
	if (!dev_priv->csr.dmc_payload)
		intel_csr_runtime_pm_get(dev_priv);
}

/**
 * intel_csr_ucode_fini() - unload the CSR firmware.
 * @dev_priv: i915 drm device.
 *
 * Firmmware unloading includes freeing the internal memory and reset the
 * firmware loading status.
 */
void intel_csr_ucode_fini(struct drm_i915_private *dev_priv)
{
	if (!HAS_CSR(dev_priv))
		return;

	intel_csr_ucode_suspend(dev_priv);
	WARN_ON(dev_priv->csr.wakeref);

	kfree(dev_priv->csr.dmc_payload);
}<|MERGE_RESOLUTION|>--- conflicted
+++ resolved
@@ -331,20 +331,8 @@
 			      const struct stepping_info *si,
 			      u8 package_ver)
 {
-<<<<<<< HEAD
-	struct intel_css_header *css_header;
-	struct intel_package_header *package_header;
-	struct intel_dmc_header *dmc_header;
-	struct intel_csr *csr = &dev_priv->csr;
-	const struct stepping_info *si = intel_get_stepping_info(dev_priv);
-	u32 dmc_offset = CSR_DEFAULT_FW_OFFSET, readcount = 0, nbytes;
-	u32 i;
-	u32 *dmc_payload;
-	size_t fsize;
-=======
 	u32 dmc_offset = CSR_DEFAULT_FW_OFFSET;
 	unsigned int i;
->>>>>>> 1ee008f2
 
 	for (i = 0; i < num_entries; i++) {
 		if (package_ver > 1 && fw_info[i].dmc_id != 0)
@@ -553,17 +541,6 @@
 		return 0;
 	}
 
-<<<<<<< HEAD
-	fsize = sizeof(struct intel_css_header) +
-		sizeof(struct intel_package_header) +
-		sizeof(struct intel_dmc_header);
-	if (fsize > fw->size)
-		goto error_truncated;
-
-	/* Extract CSS Header information*/
-	css_header = (struct intel_css_header *)fw->data;
-=======
->>>>>>> 1ee008f2
 	if (sizeof(struct intel_css_header) !=
 	    (css_header->header_len * 4)) {
 		DRM_ERROR("DMC firmware has wrong CSS header length "
@@ -599,36 +576,8 @@
 	u32 readcount = 0;
 	u32 r;
 
-<<<<<<< HEAD
-	/* Search for dmc_offset to find firware binary. */
-	for (i = 0; i < package_header->num_entries; i++) {
-		if (package_header->fw_info[i].substepping == '*' &&
-		    si->stepping == package_header->fw_info[i].stepping) {
-			dmc_offset = package_header->fw_info[i].offset;
-			break;
-		} else if (si->stepping == package_header->fw_info[i].stepping &&
-			   si->substepping == package_header->fw_info[i].substepping) {
-			dmc_offset = package_header->fw_info[i].offset;
-			break;
-		} else if (package_header->fw_info[i].stepping == '*' &&
-			   package_header->fw_info[i].substepping == '*')
-			dmc_offset = package_header->fw_info[i].offset;
-	}
-	if (dmc_offset == CSR_DEFAULT_FW_OFFSET) {
-		DRM_ERROR("DMC firmware not supported for %c stepping\n",
-			  si->stepping);
-		return NULL;
-	}
-	/* Convert dmc_offset into number of bytes. By default it is in dwords*/
-	dmc_offset *= 4;
-	readcount += dmc_offset;
-	fsize += dmc_offset;
-	if (fsize > fw->size)
-		goto error_truncated;
-=======
 	if (!fw)
 		return;
->>>>>>> 1ee008f2
 
 	/* Extract CSS Header information */
 	css_header = (struct intel_css_header *)fw->data;
@@ -638,39 +587,17 @@
 
 	readcount += r;
 
-<<<<<<< HEAD
-	/* fw_size is in dwords, so multiplied by 4 to convert into bytes. */
-	nbytes = dmc_header->fw_size * 4;
-	fsize += nbytes;
-	if (fsize > fw->size)
-		goto error_truncated;
-
-	if (nbytes > csr->max_fw_size) {
-		DRM_ERROR("DMC FW too big (%u bytes)\n", nbytes);
-		return NULL;
-	}
-	csr->dmc_fw_size = dmc_header->fw_size;
-=======
 	/* Extract Package Header information */
 	package_header = (struct intel_package_header *)&fw->data[readcount];
 	r = parse_csr_fw_package(csr, package_header, si, fw->size - readcount);
 	if (!r)
 		return;
->>>>>>> 1ee008f2
 
 	readcount += r;
 
-<<<<<<< HEAD
-	return memcpy(dmc_payload, &fw->data[readcount], nbytes);
-
-error_truncated:
-	DRM_ERROR("Truncated DMC firmware, rejecting.\n");
-	return NULL;
-=======
 	/* Extract dmc_header information */
 	dmc_header = (struct intel_dmc_header_base *)&fw->data[readcount];
 	parse_csr_fw_dmc(csr, dmc_header, fw->size - readcount);
->>>>>>> 1ee008f2
 }
 
 static void intel_csr_runtime_pm_get(struct drm_i915_private *dev_priv)
