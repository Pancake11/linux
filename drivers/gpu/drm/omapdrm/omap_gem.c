/*
 * drivers/gpu/drm/omapdrm/omap_gem.c
 *
 * Copyright (C) 2011 Texas Instruments
 * Author: Rob Clark <rob.clark@linaro.org>
 *
 * This program is free software; you can redistribute it and/or modify it
 * under the terms of the GNU General Public License version 2 as published by
 * the Free Software Foundation.
 *
 * This program is distributed in the hope that it will be useful, but WITHOUT
 * ANY WARRANTY; without even the implied warranty of MERCHANTABILITY or
 * FITNESS FOR A PARTICULAR PURPOSE.  See the GNU General Public License for
 * more details.
 *
 * You should have received a copy of the GNU General Public License along with
 * this program.  If not, see <http://www.gnu.org/licenses/>.
 */

#include <linux/shmem_fs.h>
#include <linux/spinlock.h>
#include <linux/pfn_t.h>

#include <drm/drm_vma_manager.h>

#include "omap_drv.h"
#include "omap_dmm_tiler.h"

/*
 * GEM buffer object implementation.
 */

/* note: we use upper 8 bits of flags for driver-internal flags: */
#define OMAP_BO_MEM_DMA_API	0x01000000	/* memory allocated with the dma_alloc_* API */
#define OMAP_BO_MEM_SHMEM	0x02000000	/* memory allocated through shmem backing */
#define OMAP_BO_MEM_DMABUF	0x08000000	/* memory imported from a dmabuf */

struct omap_gem_object {
	struct drm_gem_object base;

	struct list_head mm_list;

	uint32_t flags;

	/** width/height for tiled formats (rounded up to slot boundaries) */
	uint16_t width, height;

	/** roll applied when mapping to DMM */
	uint32_t roll;

	/**
	 * paddr contains the buffer DMA address. It is valid for
	 *
	 * - buffers allocated through the DMA mapping API (with the
	 *   OMAP_BO_MEM_DMA_API flag set)
	 *
	 * - buffers imported from dmabuf (with the OMAP_BO_MEM_DMABUF flag set)
	 *   if they are physically contiguous (when sgt->orig_nents == 1)
	 *
	 * - buffers mapped through the TILER when paddr_cnt is not zero, in
	 *   which case the DMA address points to the TILER aperture
	 *
	 * Physically contiguous buffers have their DMA address equal to the
	 * physical address as we don't remap those buffers through the TILER.
	 *
	 * Buffers mapped to the TILER have their DMA address pointing to the
	 * TILER aperture. As TILER mappings are refcounted (through paddr_cnt)
	 * the DMA address must be accessed through omap_get_get_paddr() to
	 * ensure that the mapping won't disappear unexpectedly. References must
	 * be released with omap_gem_put_paddr().
	 */
	dma_addr_t paddr;

	/**
	 * # of users of paddr
	 */
	uint32_t paddr_cnt;

	/**
	 * If the buffer has been imported from a dmabuf the OMAP_DB_DMABUF flag
	 * is set and the sgt field is valid.
	 */
	struct sg_table *sgt;

	/**
	 * tiler block used when buffer is remapped in DMM/TILER.
	 */
	struct tiler_block *block;

	/**
	 * Array of backing pages, if allocated.  Note that pages are never
	 * allocated for buffers originally allocated from contiguous memory
	 */
	struct page **pages;

	/** addresses corresponding to pages in above array */
	dma_addr_t *addrs;

	/**
	 * Virtual address, if mapped.
	 */
	void *vaddr;

	/**
	 * sync-object allocated on demand (if needed)
	 *
	 * Per-buffer sync-object for tracking pending and completed hw/dma
	 * read and write operations.
	 */
	struct {
		uint32_t write_pending;
		uint32_t write_complete;
		uint32_t read_pending;
		uint32_t read_complete;
	} *sync;
};

#define to_omap_bo(x) container_of(x, struct omap_gem_object, base)

/* To deal with userspace mmap'ings of 2d tiled buffers, which (a) are
 * not necessarily pinned in TILER all the time, and (b) when they are
 * they are not necessarily page aligned, we reserve one or more small
 * regions in each of the 2d containers to use as a user-GART where we
 * can create a second page-aligned mapping of parts of the buffer
 * being accessed from userspace.
 *
 * Note that we could optimize slightly when we know that multiple
 * tiler containers are backed by the same PAT.. but I'll leave that
 * for later..
 */
#define NUM_USERGART_ENTRIES 2
struct omap_drm_usergart_entry {
	struct tiler_block *block;	/* the reserved tiler block */
	dma_addr_t paddr;
	struct drm_gem_object *obj;	/* the current pinned obj */
	pgoff_t obj_pgoff;		/* page offset of obj currently
					   mapped in */
};

struct omap_drm_usergart {
	struct omap_drm_usergart_entry entry[NUM_USERGART_ENTRIES];
	int height;				/* height in rows */
	int height_shift;		/* ilog2(height in rows) */
	int slot_shift;			/* ilog2(width per slot) */
	int stride_pfn;			/* stride in pages */
	int last;				/* index of last used entry */
};

/* -----------------------------------------------------------------------------
 * Helpers
 */

/** get mmap offset */
static uint64_t mmap_offset(struct drm_gem_object *obj)
{
	struct drm_device *dev = obj->dev;
	int ret;
	size_t size;

	WARN_ON(!mutex_is_locked(&dev->struct_mutex));

	/* Make it mmapable */
	size = omap_gem_mmap_size(obj);
	ret = drm_gem_create_mmap_offset_size(obj, size);
	if (ret) {
		dev_err(dev->dev, "could not allocate mmap offset\n");
		return 0;
	}

	return drm_vma_node_offset_addr(&obj->vma_node);
}

static bool is_contiguous(struct omap_gem_object *omap_obj)
{
	if (omap_obj->flags & OMAP_BO_MEM_DMA_API)
		return true;

	if ((omap_obj->flags & OMAP_BO_MEM_DMABUF) && omap_obj->sgt->nents == 1)
		return true;

	return false;
}

/* -----------------------------------------------------------------------------
 * Eviction
 */

static void evict_entry(struct drm_gem_object *obj,
		enum tiler_fmt fmt, struct omap_drm_usergart_entry *entry)
{
	struct omap_gem_object *omap_obj = to_omap_bo(obj);
	struct omap_drm_private *priv = obj->dev->dev_private;
	int n = priv->usergart[fmt].height;
	size_t size = PAGE_SIZE * n;
	loff_t off = mmap_offset(obj) +
			(entry->obj_pgoff << PAGE_SHIFT);
	const int m = 1 + ((omap_obj->width << fmt) / PAGE_SIZE);

	if (m > 1) {
		int i;
		/* if stride > than PAGE_SIZE then sparse mapping: */
		for (i = n; i > 0; i--) {
			unmap_mapping_range(obj->dev->anon_inode->i_mapping,
					    off, PAGE_SIZE, 1);
			off += PAGE_SIZE * m;
		}
	} else {
		unmap_mapping_range(obj->dev->anon_inode->i_mapping,
				    off, size, 1);
	}

	entry->obj = NULL;
}

/* Evict a buffer from usergart, if it is mapped there */
static void evict(struct drm_gem_object *obj)
{
	struct omap_gem_object *omap_obj = to_omap_bo(obj);
	struct omap_drm_private *priv = obj->dev->dev_private;

	if (omap_obj->flags & OMAP_BO_TILED) {
		enum tiler_fmt fmt = gem2fmt(omap_obj->flags);
		int i;

		for (i = 0; i < NUM_USERGART_ENTRIES; i++) {
			struct omap_drm_usergart_entry *entry =
				&priv->usergart[fmt].entry[i];

			if (entry->obj == obj)
				evict_entry(obj, fmt, entry);
		}
	}
}

/* -----------------------------------------------------------------------------
 * Page Management
 */

/** ensure backing pages are allocated */
static int omap_gem_attach_pages(struct drm_gem_object *obj)
{
	struct drm_device *dev = obj->dev;
	struct omap_gem_object *omap_obj = to_omap_bo(obj);
	struct page **pages;
	int npages = obj->size >> PAGE_SHIFT;
	int i, ret;
	dma_addr_t *addrs;

	WARN_ON(omap_obj->pages);

	pages = drm_gem_get_pages(obj);
	if (IS_ERR(pages)) {
		dev_err(obj->dev->dev, "could not get pages: %ld\n", PTR_ERR(pages));
		return PTR_ERR(pages);
	}

	/* for non-cached buffers, ensure the new pages are clean because
	 * DSS, GPU, etc. are not cache coherent:
	 */
	if (omap_obj->flags & (OMAP_BO_WC|OMAP_BO_UNCACHED)) {
		addrs = kmalloc(npages * sizeof(*addrs), GFP_KERNEL);
		if (!addrs) {
			ret = -ENOMEM;
			goto free_pages;
		}

		for (i = 0; i < npages; i++) {
			addrs[i] = dma_map_page(dev->dev, pages[i],
					0, PAGE_SIZE, DMA_BIDIRECTIONAL);

			if (dma_mapping_error(dev->dev, addrs[i])) {
				dev_warn(dev->dev,
					"%s: failed to map page\n", __func__);

				for (i = i - 1; i >= 0; --i) {
					dma_unmap_page(dev->dev, addrs[i],
						PAGE_SIZE, DMA_BIDIRECTIONAL);
				}

				ret = -ENOMEM;
				goto free_addrs;
			}
		}
	} else {
		addrs = kzalloc(npages * sizeof(*addrs), GFP_KERNEL);
		if (!addrs) {
			ret = -ENOMEM;
			goto free_pages;
		}
	}

	omap_obj->addrs = addrs;
	omap_obj->pages = pages;

	return 0;

free_addrs:
	kfree(addrs);
free_pages:
	drm_gem_put_pages(obj, pages, true, false);

	return ret;
}

/* acquire pages when needed (for example, for DMA where physically
 * contiguous buffer is not required
 */
static int get_pages(struct drm_gem_object *obj, struct page ***pages)
{
	struct omap_gem_object *omap_obj = to_omap_bo(obj);
	int ret = 0;

	if ((omap_obj->flags & OMAP_BO_MEM_SHMEM) && !omap_obj->pages) {
		ret = omap_gem_attach_pages(obj);
		if (ret) {
			dev_err(obj->dev->dev, "could not attach pages\n");
			return ret;
		}
	}

	/* TODO: even phys-contig.. we should have a list of pages? */
	*pages = omap_obj->pages;

	return 0;
}

/** release backing pages */
static void omap_gem_detach_pages(struct drm_gem_object *obj)
{
	struct omap_gem_object *omap_obj = to_omap_bo(obj);

	/* for non-cached buffers, ensure the new pages are clean because
	 * DSS, GPU, etc. are not cache coherent:
	 */
	if (omap_obj->flags & (OMAP_BO_WC|OMAP_BO_UNCACHED)) {
		int i, npages = obj->size >> PAGE_SHIFT;
		for (i = 0; i < npages; i++) {
			dma_unmap_page(obj->dev->dev, omap_obj->addrs[i],
					PAGE_SIZE, DMA_BIDIRECTIONAL);
		}
	}

	kfree(omap_obj->addrs);
	omap_obj->addrs = NULL;

	drm_gem_put_pages(obj, omap_obj->pages, true, false);
	omap_obj->pages = NULL;
}

/* get buffer flags */
uint32_t omap_gem_flags(struct drm_gem_object *obj)
{
	return to_omap_bo(obj)->flags;
}

uint64_t omap_gem_mmap_offset(struct drm_gem_object *obj)
{
	uint64_t offset;
	mutex_lock(&obj->dev->struct_mutex);
	offset = mmap_offset(obj);
	mutex_unlock(&obj->dev->struct_mutex);
	return offset;
}

/** get mmap size */
size_t omap_gem_mmap_size(struct drm_gem_object *obj)
{
	struct omap_gem_object *omap_obj = to_omap_bo(obj);
	size_t size = obj->size;

	if (omap_obj->flags & OMAP_BO_TILED) {
		/* for tiled buffers, the virtual size has stride rounded up
		 * to 4kb.. (to hide the fact that row n+1 might start 16kb or
		 * 32kb later!).  But we don't back the entire buffer with
		 * pages, only the valid picture part.. so need to adjust for
		 * this in the size used to mmap and generate mmap offset
		 */
		size = tiler_vsize(gem2fmt(omap_obj->flags),
				omap_obj->width, omap_obj->height);
	}

	return size;
}

/* get tiled size, returns -EINVAL if not tiled buffer */
int omap_gem_tiled_size(struct drm_gem_object *obj, uint16_t *w, uint16_t *h)
{
	struct omap_gem_object *omap_obj = to_omap_bo(obj);
	if (omap_obj->flags & OMAP_BO_TILED) {
		*w = omap_obj->width;
		*h = omap_obj->height;
		return 0;
	}
	return -EINVAL;
}

/* -----------------------------------------------------------------------------
 * Fault Handling
 */

/* Normal handling for the case of faulting in non-tiled buffers */
static int fault_1d(struct drm_gem_object *obj,
		struct vm_area_struct *vma, struct vm_fault *vmf)
{
	struct omap_gem_object *omap_obj = to_omap_bo(obj);
	unsigned long pfn;
	pgoff_t pgoff;

	/* We don't use vmf->pgoff since that has the fake offset: */
	pgoff = ((unsigned long)vmf->virtual_address -
			vma->vm_start) >> PAGE_SHIFT;

	if (omap_obj->pages) {
		omap_gem_cpu_sync(obj, pgoff);
		pfn = page_to_pfn(omap_obj->pages[pgoff]);
	} else {
		BUG_ON(!is_contiguous(omap_obj));
		pfn = (omap_obj->paddr >> PAGE_SHIFT) + pgoff;
	}

	VERB("Inserting %p pfn %lx, pa %lx", vmf->virtual_address,
			pfn, pfn << PAGE_SHIFT);

	return vm_insert_mixed(vma, (unsigned long)vmf->virtual_address,
			__pfn_to_pfn_t(pfn, PFN_DEV));
}

/* Special handling for the case of faulting in 2d tiled buffers */
static int fault_2d(struct drm_gem_object *obj,
		struct vm_area_struct *vma, struct vm_fault *vmf)
{
	struct omap_gem_object *omap_obj = to_omap_bo(obj);
	struct omap_drm_private *priv = obj->dev->dev_private;
	struct omap_drm_usergart_entry *entry;
	enum tiler_fmt fmt = gem2fmt(omap_obj->flags);
	struct page *pages[64];  /* XXX is this too much to have on stack? */
	unsigned long pfn;
	pgoff_t pgoff, base_pgoff;
	void __user *vaddr;
	int i, ret, slots;

	/*
	 * Note the height of the slot is also equal to the number of pages
	 * that need to be mapped in to fill 4kb wide CPU page.  If the slot
	 * height is 64, then 64 pages fill a 4kb wide by 64 row region.
	 */
	const int n = priv->usergart[fmt].height;
	const int n_shift = priv->usergart[fmt].height_shift;

	/*
	 * If buffer width in bytes > PAGE_SIZE then the virtual stride is
	 * rounded up to next multiple of PAGE_SIZE.. this need to be taken
	 * into account in some of the math, so figure out virtual stride
	 * in pages
	 */
	const int m = 1 + ((omap_obj->width << fmt) / PAGE_SIZE);

	/* We don't use vmf->pgoff since that has the fake offset: */
	pgoff = ((unsigned long)vmf->virtual_address -
			vma->vm_start) >> PAGE_SHIFT;

	/*
	 * Actual address we start mapping at is rounded down to previous slot
	 * boundary in the y direction:
	 */
	base_pgoff = round_down(pgoff, m << n_shift);

	/* figure out buffer width in slots */
	slots = omap_obj->width >> priv->usergart[fmt].slot_shift;

	vaddr = vmf->virtual_address - ((pgoff - base_pgoff) << PAGE_SHIFT);

	entry = &priv->usergart[fmt].entry[priv->usergart[fmt].last];

	/* evict previous buffer using this usergart entry, if any: */
	if (entry->obj)
		evict_entry(entry->obj, fmt, entry);

	entry->obj = obj;
	entry->obj_pgoff = base_pgoff;

	/* now convert base_pgoff to phys offset from virt offset: */
	base_pgoff = (base_pgoff >> n_shift) * slots;

	/* for wider-than 4k.. figure out which part of the slot-row we want: */
	if (m > 1) {
		int off = pgoff % m;
		entry->obj_pgoff += off;
		base_pgoff /= m;
		slots = min(slots - (off << n_shift), n);
		base_pgoff += off << n_shift;
		vaddr += off << PAGE_SHIFT;
	}

	/*
	 * Map in pages. Beyond the valid pixel part of the buffer, we set
	 * pages[i] to NULL to get a dummy page mapped in.. if someone
	 * reads/writes it they will get random/undefined content, but at
	 * least it won't be corrupting whatever other random page used to
	 * be mapped in, or other undefined behavior.
	 */
	memcpy(pages, &omap_obj->pages[base_pgoff],
			sizeof(struct page *) * slots);
	memset(pages + slots, 0,
			sizeof(struct page *) * (n - slots));

	ret = tiler_pin(entry->block, pages, ARRAY_SIZE(pages), 0, true);
	if (ret) {
		dev_err(obj->dev->dev, "failed to pin: %d\n", ret);
		return ret;
	}

	pfn = entry->paddr >> PAGE_SHIFT;

	VERB("Inserting %p pfn %lx, pa %lx", vmf->virtual_address,
			pfn, pfn << PAGE_SHIFT);

	for (i = n; i > 0; i--) {
		vm_insert_mixed(vma, (unsigned long)vaddr,
				__pfn_to_pfn_t(pfn, PFN_DEV));
		pfn += priv->usergart[fmt].stride_pfn;
		vaddr += PAGE_SIZE * m;
	}

	/* simple round-robin: */
	priv->usergart[fmt].last = (priv->usergart[fmt].last + 1)
				 % NUM_USERGART_ENTRIES;

	return 0;
}

/**
 * omap_gem_fault		-	pagefault handler for GEM objects
 * @vma: the VMA of the GEM object
 * @vmf: fault detail
 *
 * Invoked when a fault occurs on an mmap of a GEM managed area. GEM
 * does most of the work for us including the actual map/unmap calls
 * but we need to do the actual page work.
 *
 * The VMA was set up by GEM. In doing so it also ensured that the
 * vma->vm_private_data points to the GEM object that is backing this
 * mapping.
 */
int omap_gem_fault(struct vm_area_struct *vma, struct vm_fault *vmf)
{
	struct drm_gem_object *obj = vma->vm_private_data;
	struct omap_gem_object *omap_obj = to_omap_bo(obj);
	struct drm_device *dev = obj->dev;
	struct page **pages;
	int ret;

	/* Make sure we don't parallel update on a fault, nor move or remove
	 * something from beneath our feet
	 */
	mutex_lock(&dev->struct_mutex);

	/* if a shmem backed object, make sure we have pages attached now */
	ret = get_pages(obj, &pages);
	if (ret)
		goto fail;

	/* where should we do corresponding put_pages().. we are mapping
	 * the original page, rather than thru a GART, so we can't rely
	 * on eviction to trigger this.  But munmap() or all mappings should
	 * probably trigger put_pages()?
	 */

	if (omap_obj->flags & OMAP_BO_TILED)
		ret = fault_2d(obj, vma, vmf);
	else
		ret = fault_1d(obj, vma, vmf);


fail:
	mutex_unlock(&dev->struct_mutex);
	switch (ret) {
	case 0:
	case -ERESTARTSYS:
	case -EINTR:
	case -EBUSY:
		/*
		 * EBUSY is ok: this just means that another thread
		 * already did the job.
		 */
		return VM_FAULT_NOPAGE;
	case -ENOMEM:
		return VM_FAULT_OOM;
	default:
		return VM_FAULT_SIGBUS;
	}
}

/** We override mainly to fix up some of the vm mapping flags.. */
int omap_gem_mmap(struct file *filp, struct vm_area_struct *vma)
{
	int ret;

	ret = drm_gem_mmap(filp, vma);
	if (ret) {
		DBG("mmap failed: %d", ret);
		return ret;
	}

	return omap_gem_mmap_obj(vma->vm_private_data, vma);
}

int omap_gem_mmap_obj(struct drm_gem_object *obj,
		struct vm_area_struct *vma)
{
	struct omap_gem_object *omap_obj = to_omap_bo(obj);

	vma->vm_flags &= ~VM_PFNMAP;
	vma->vm_flags |= VM_MIXEDMAP;

	if (omap_obj->flags & OMAP_BO_WC) {
		vma->vm_page_prot = pgprot_writecombine(vm_get_page_prot(vma->vm_flags));
	} else if (omap_obj->flags & OMAP_BO_UNCACHED) {
		vma->vm_page_prot = pgprot_noncached(vm_get_page_prot(vma->vm_flags));
	} else {
		/*
		 * We do have some private objects, at least for scanout buffers
		 * on hardware without DMM/TILER.  But these are allocated write-
		 * combine
		 */
		if (WARN_ON(!obj->filp))
			return -EINVAL;

		/*
		 * Shunt off cached objs to shmem file so they have their own
		 * address_space (so unmap_mapping_range does what we want,
		 * in particular in the case of mmap'd dmabufs)
		 */
		fput(vma->vm_file);
		vma->vm_pgoff = 0;
		vma->vm_file  = get_file(obj->filp);

		vma->vm_page_prot = vm_get_page_prot(vma->vm_flags);
	}

	return 0;
}

/* -----------------------------------------------------------------------------
 * Dumb Buffers
 */

/**
 * omap_gem_dumb_create	-	create a dumb buffer
 * @drm_file: our client file
 * @dev: our device
 * @args: the requested arguments copied from userspace
 *
 * Allocate a buffer suitable for use for a frame buffer of the
 * form described by user space. Give userspace a handle by which
 * to reference it.
 */
int omap_gem_dumb_create(struct drm_file *file, struct drm_device *dev,
		struct drm_mode_create_dumb *args)
{
	union omap_gem_size gsize;

	args->pitch = align_pitch(0, args->width, args->bpp);
	args->size = PAGE_ALIGN(args->pitch * args->height);

	gsize = (union omap_gem_size){
		.bytes = args->size,
	};

	return omap_gem_new_handle(dev, file, gsize,
			OMAP_BO_SCANOUT | OMAP_BO_WC, &args->handle);
}

/**
 * omap_gem_dumb_map	-	buffer mapping for dumb interface
 * @file: our drm client file
 * @dev: drm device
 * @handle: GEM handle to the object (from dumb_create)
 *
 * Do the necessary setup to allow the mapping of the frame buffer
 * into user memory. We don't have to do much here at the moment.
 */
int omap_gem_dumb_map_offset(struct drm_file *file, struct drm_device *dev,
		uint32_t handle, uint64_t *offset)
{
	struct drm_gem_object *obj;
	int ret = 0;

	/* GEM does all our handle to object mapping */
	obj = drm_gem_object_lookup(dev, file, handle);
	if (obj == NULL) {
		ret = -ENOENT;
		goto fail;
	}

	*offset = omap_gem_mmap_offset(obj);

	drm_gem_object_unreference_unlocked(obj);

fail:
	return ret;
}

#ifdef CONFIG_DRM_FBDEV_EMULATION
/* Set scrolling position.  This allows us to implement fast scrolling
 * for console.
 *
 * Call only from non-atomic contexts.
 */
int omap_gem_roll(struct drm_gem_object *obj, uint32_t roll)
{
	struct omap_gem_object *omap_obj = to_omap_bo(obj);
	uint32_t npages = obj->size >> PAGE_SHIFT;
	int ret = 0;

	if (roll > npages) {
		dev_err(obj->dev->dev, "invalid roll: %d\n", roll);
		return -EINVAL;
	}

	omap_obj->roll = roll;

	mutex_lock(&obj->dev->struct_mutex);

	/* if we aren't mapped yet, we don't need to do anything */
	if (omap_obj->block) {
		struct page **pages;
		ret = get_pages(obj, &pages);
		if (ret)
			goto fail;
		ret = tiler_pin(omap_obj->block, pages, npages, roll, true);
		if (ret)
			dev_err(obj->dev->dev, "could not repin: %d\n", ret);
	}

fail:
	mutex_unlock(&obj->dev->struct_mutex);

	return ret;
}
#endif

/* -----------------------------------------------------------------------------
 * Memory Management & DMA Sync
 */

/**
 * shmem buffers that are mapped cached can simulate coherency via using
 * page faulting to keep track of dirty pages
 */
static inline bool is_cached_coherent(struct drm_gem_object *obj)
{
	struct omap_gem_object *omap_obj = to_omap_bo(obj);

	return (omap_obj->flags & OMAP_BO_MEM_SHMEM) &&
		((omap_obj->flags & OMAP_BO_CACHE_MASK) == OMAP_BO_CACHED);
}

/* Sync the buffer for CPU access.. note pages should already be
 * attached, ie. omap_gem_get_pages()
 */
void omap_gem_cpu_sync(struct drm_gem_object *obj, int pgoff)
{
	struct drm_device *dev = obj->dev;
	struct omap_gem_object *omap_obj = to_omap_bo(obj);

	if (is_cached_coherent(obj) && omap_obj->addrs[pgoff]) {
		dma_unmap_page(dev->dev, omap_obj->addrs[pgoff],
				PAGE_SIZE, DMA_BIDIRECTIONAL);
		omap_obj->addrs[pgoff] = 0;
	}
}

/* sync the buffer for DMA access */
void omap_gem_dma_sync(struct drm_gem_object *obj,
		enum dma_data_direction dir)
{
	struct drm_device *dev = obj->dev;
	struct omap_gem_object *omap_obj = to_omap_bo(obj);

	if (is_cached_coherent(obj)) {
		int i, npages = obj->size >> PAGE_SHIFT;
		struct page **pages = omap_obj->pages;
		bool dirty = false;

		for (i = 0; i < npages; i++) {
			if (!omap_obj->addrs[i]) {
				dma_addr_t addr;

				addr = dma_map_page(dev->dev, pages[i], 0,
						PAGE_SIZE, DMA_BIDIRECTIONAL);

				if (dma_mapping_error(dev->dev, addr)) {
					dev_warn(dev->dev,
						"%s: failed to map page\n",
						__func__);
					break;
				}

				dirty = true;
				omap_obj->addrs[i] = addr;
			}
		}

		if (dirty) {
			unmap_mapping_range(obj->filp->f_mapping, 0,
					omap_gem_mmap_size(obj), 1);
		}
	}
}

/* Get physical address for DMA.. if 'remap' is true, and the buffer is not
 * already contiguous, remap it to pin in physically contiguous memory.. (ie.
 * map in TILER)
 */
int omap_gem_get_paddr(struct drm_gem_object *obj,
		dma_addr_t *paddr, bool remap)
{
	struct omap_drm_private *priv = obj->dev->dev_private;
	struct omap_gem_object *omap_obj = to_omap_bo(obj);
	int ret = 0;

	mutex_lock(&obj->dev->struct_mutex);

	if (!is_contiguous(omap_obj) && remap && priv->has_dmm) {
		if (omap_obj->paddr_cnt == 0) {
			struct page **pages;
			uint32_t npages = obj->size >> PAGE_SHIFT;
			enum tiler_fmt fmt = gem2fmt(omap_obj->flags);
			struct tiler_block *block;

			BUG_ON(omap_obj->block);

			ret = get_pages(obj, &pages);
			if (ret)
				goto fail;

			if (omap_obj->flags & OMAP_BO_TILED) {
				block = tiler_reserve_2d(fmt,
						omap_obj->width,
						omap_obj->height, 0);
			} else {
				block = tiler_reserve_1d(obj->size);
			}

			if (IS_ERR(block)) {
				ret = PTR_ERR(block);
				dev_err(obj->dev->dev,
					"could not remap: %d (%d)\n", ret, fmt);
				goto fail;
			}

			/* TODO: enable async refill.. */
			ret = tiler_pin(block, pages, npages,
					omap_obj->roll, true);
			if (ret) {
				tiler_release(block);
				dev_err(obj->dev->dev,
						"could not pin: %d\n", ret);
				goto fail;
			}

			omap_obj->paddr = tiler_ssptr(block);
			omap_obj->block = block;

			DBG("got paddr: %pad", &omap_obj->paddr);
		}

		omap_obj->paddr_cnt++;

		*paddr = omap_obj->paddr;
	} else if (is_contiguous(omap_obj)) {
		*paddr = omap_obj->paddr;
	} else {
		ret = -EINVAL;
		goto fail;
	}

fail:
	mutex_unlock(&obj->dev->struct_mutex);

	return ret;
}

/* Release physical address, when DMA is no longer being performed.. this
 * could potentially unpin and unmap buffers from TILER
 */
void omap_gem_put_paddr(struct drm_gem_object *obj)
{
	struct omap_gem_object *omap_obj = to_omap_bo(obj);
	int ret;

	mutex_lock(&obj->dev->struct_mutex);
	if (omap_obj->paddr_cnt > 0) {
		omap_obj->paddr_cnt--;
		if (omap_obj->paddr_cnt == 0) {
			ret = tiler_unpin(omap_obj->block);
			if (ret) {
				dev_err(obj->dev->dev,
					"could not unpin pages: %d\n", ret);
			}
			ret = tiler_release(omap_obj->block);
			if (ret) {
				dev_err(obj->dev->dev,
					"could not release unmap: %d\n", ret);
			}
			omap_obj->paddr = 0;
			omap_obj->block = NULL;
		}
	}

	mutex_unlock(&obj->dev->struct_mutex);
}

/* Get rotated scanout address (only valid if already pinned), at the
 * specified orientation and x,y offset from top-left corner of buffer
 * (only valid for tiled 2d buffers)
 */
int omap_gem_rotated_paddr(struct drm_gem_object *obj, uint32_t orient,
		int x, int y, dma_addr_t *paddr)
{
	struct omap_gem_object *omap_obj = to_omap_bo(obj);
	int ret = -EINVAL;

	mutex_lock(&obj->dev->struct_mutex);
	if ((omap_obj->paddr_cnt > 0) && omap_obj->block &&
			(omap_obj->flags & OMAP_BO_TILED)) {
		*paddr = tiler_tsptr(omap_obj->block, orient, x, y);
		ret = 0;
	}
	mutex_unlock(&obj->dev->struct_mutex);
	return ret;
}

/* Get tiler stride for the buffer (only valid for 2d tiled buffers) */
int omap_gem_tiled_stride(struct drm_gem_object *obj, uint32_t orient)
{
	struct omap_gem_object *omap_obj = to_omap_bo(obj);
	int ret = -EINVAL;
	if (omap_obj->flags & OMAP_BO_TILED)
		ret = tiler_stride(gem2fmt(omap_obj->flags), orient);
	return ret;
}

/* if !remap, and we don't have pages backing, then fail, rather than
 * increasing the pin count (which we don't really do yet anyways,
 * because we don't support swapping pages back out).  And 'remap'
 * might not be quite the right name, but I wanted to keep it working
 * similarly to omap_gem_get_paddr().  Note though that mutex is not
 * aquired if !remap (because this can be called in atomic ctxt),
 * but probably omap_gem_get_paddr() should be changed to work in the
 * same way.  If !remap, a matching omap_gem_put_pages() call is not
 * required (and should not be made).
 */
int omap_gem_get_pages(struct drm_gem_object *obj, struct page ***pages,
		bool remap)
{
	int ret;
	if (!remap) {
		struct omap_gem_object *omap_obj = to_omap_bo(obj);
		if (!omap_obj->pages)
			return -ENOMEM;
		*pages = omap_obj->pages;
		return 0;
	}
	mutex_lock(&obj->dev->struct_mutex);
	ret = get_pages(obj, pages);
	mutex_unlock(&obj->dev->struct_mutex);
	return ret;
}

/* release pages when DMA no longer being performed */
int omap_gem_put_pages(struct drm_gem_object *obj)
{
	/* do something here if we dynamically attach/detach pages.. at
	 * least they would no longer need to be pinned if everyone has
	 * released the pages..
	 */
	return 0;
}

#ifdef CONFIG_DRM_FBDEV_EMULATION
/* Get kernel virtual address for CPU access.. this more or less only
 * exists for omap_fbdev.  This should be called with struct_mutex
 * held.
 */
void *omap_gem_vaddr(struct drm_gem_object *obj)
{
	struct omap_gem_object *omap_obj = to_omap_bo(obj);
	WARN_ON(!mutex_is_locked(&obj->dev->struct_mutex));
	if (!omap_obj->vaddr) {
		struct page **pages;
		int ret = get_pages(obj, &pages);
		if (ret)
			return ERR_PTR(ret);
		omap_obj->vaddr = vmap(pages, obj->size >> PAGE_SHIFT,
				VM_MAP, pgprot_writecombine(PAGE_KERNEL));
	}
	return omap_obj->vaddr;
}
#endif

/* -----------------------------------------------------------------------------
 * Power Management
 */

#ifdef CONFIG_PM
/* re-pin objects in DMM in resume path: */
int omap_gem_resume(struct device *dev)
{
	struct drm_device *drm_dev = dev_get_drvdata(dev);
	struct omap_drm_private *priv = drm_dev->dev_private;
	struct omap_gem_object *omap_obj;
	int ret = 0;

	list_for_each_entry(omap_obj, &priv->obj_list, mm_list) {
		if (omap_obj->block) {
			struct drm_gem_object *obj = &omap_obj->base;
			uint32_t npages = obj->size >> PAGE_SHIFT;
			WARN_ON(!omap_obj->pages);  /* this can't happen */
			ret = tiler_pin(omap_obj->block,
					omap_obj->pages, npages,
					omap_obj->roll, true);
			if (ret) {
				dev_err(dev, "could not repin: %d\n", ret);
				return ret;
			}
		}
	}

	return 0;
}
#endif

/* -----------------------------------------------------------------------------
 * DebugFS
 */

#ifdef CONFIG_DEBUG_FS
void omap_gem_describe(struct drm_gem_object *obj, struct seq_file *m)
{
	struct omap_gem_object *omap_obj = to_omap_bo(obj);
	uint64_t off;

	off = drm_vma_node_start(&obj->vma_node);

	seq_printf(m, "%08x: %2d (%2d) %08llx %pad (%2d) %p %4d",
			omap_obj->flags, obj->name, obj->refcount.refcount.counter,
			off, &omap_obj->paddr, omap_obj->paddr_cnt,
			omap_obj->vaddr, omap_obj->roll);

	if (omap_obj->flags & OMAP_BO_TILED) {
		seq_printf(m, " %dx%d", omap_obj->width, omap_obj->height);
		if (omap_obj->block) {
			struct tcm_area *area = &omap_obj->block->area;
			seq_printf(m, " (%dx%d, %dx%d)",
					area->p0.x, area->p0.y,
					area->p1.x, area->p1.y);
		}
	} else {
		seq_printf(m, " %d", obj->size);
	}

	seq_printf(m, "\n");
}

void omap_gem_describe_objects(struct list_head *list, struct seq_file *m)
{
	struct omap_gem_object *omap_obj;
	int count = 0;
	size_t size = 0;

	list_for_each_entry(omap_obj, list, mm_list) {
		struct drm_gem_object *obj = &omap_obj->base;
		seq_printf(m, "   ");
		omap_gem_describe(obj, m);
		count++;
		size += obj->size;
	}

	seq_printf(m, "Total %d objects, %zu bytes\n", count, size);
}
#endif

/* -----------------------------------------------------------------------------
 * Buffer Synchronization
 */

static DEFINE_SPINLOCK(sync_lock);

struct omap_gem_sync_waiter {
	struct list_head list;
	struct omap_gem_object *omap_obj;
	enum omap_gem_op op;
	uint32_t read_target, write_target;
	/* notify called w/ sync_lock held */
	void (*notify)(void *arg);
	void *arg;
};

/* list of omap_gem_sync_waiter.. the notify fxn gets called back when
 * the read and/or write target count is achieved which can call a user
 * callback (ex. to kick 3d and/or 2d), wakeup blocked task (prep for
 * cpu access), etc.
 */
static LIST_HEAD(waiters);

static inline bool is_waiting(struct omap_gem_sync_waiter *waiter)
{
	struct omap_gem_object *omap_obj = waiter->omap_obj;
	if ((waiter->op & OMAP_GEM_READ) &&
			(omap_obj->sync->write_complete < waiter->write_target))
		return true;
	if ((waiter->op & OMAP_GEM_WRITE) &&
			(omap_obj->sync->read_complete < waiter->read_target))
		return true;
	return false;
}

/* macro for sync debug.. */
#define SYNCDBG 0
#define SYNC(fmt, ...) do { if (SYNCDBG) \
		printk(KERN_ERR "%s:%d: "fmt"\n", \
				__func__, __LINE__, ##__VA_ARGS__); \
	} while (0)


static void sync_op_update(void)
{
	struct omap_gem_sync_waiter *waiter, *n;
	list_for_each_entry_safe(waiter, n, &waiters, list) {
		if (!is_waiting(waiter)) {
			list_del(&waiter->list);
			SYNC("notify: %p", waiter);
			waiter->notify(waiter->arg);
			kfree(waiter);
		}
	}
}

static inline int sync_op(struct drm_gem_object *obj,
		enum omap_gem_op op, bool start)
{
	struct omap_gem_object *omap_obj = to_omap_bo(obj);
	int ret = 0;

	spin_lock(&sync_lock);

	if (!omap_obj->sync) {
		omap_obj->sync = kzalloc(sizeof(*omap_obj->sync), GFP_ATOMIC);
		if (!omap_obj->sync) {
			ret = -ENOMEM;
			goto unlock;
		}
	}

	if (start) {
		if (op & OMAP_GEM_READ)
			omap_obj->sync->read_pending++;
		if (op & OMAP_GEM_WRITE)
			omap_obj->sync->write_pending++;
	} else {
		if (op & OMAP_GEM_READ)
			omap_obj->sync->read_complete++;
		if (op & OMAP_GEM_WRITE)
			omap_obj->sync->write_complete++;
		sync_op_update();
	}

unlock:
	spin_unlock(&sync_lock);

	return ret;
}

/* mark the start of read and/or write operation */
int omap_gem_op_start(struct drm_gem_object *obj, enum omap_gem_op op)
{
	return sync_op(obj, op, true);
}

int omap_gem_op_finish(struct drm_gem_object *obj, enum omap_gem_op op)
{
	return sync_op(obj, op, false);
}

static DECLARE_WAIT_QUEUE_HEAD(sync_event);

static void sync_notify(void *arg)
{
	struct task_struct **waiter_task = arg;
	*waiter_task = NULL;
	wake_up_all(&sync_event);
}

int omap_gem_op_sync(struct drm_gem_object *obj, enum omap_gem_op op)
{
	struct omap_gem_object *omap_obj = to_omap_bo(obj);
	int ret = 0;
	if (omap_obj->sync) {
		struct task_struct *waiter_task = current;
		struct omap_gem_sync_waiter *waiter =
				kzalloc(sizeof(*waiter), GFP_KERNEL);

		if (!waiter)
			return -ENOMEM;

		waiter->omap_obj = omap_obj;
		waiter->op = op;
		waiter->read_target = omap_obj->sync->read_pending;
		waiter->write_target = omap_obj->sync->write_pending;
		waiter->notify = sync_notify;
		waiter->arg = &waiter_task;

		spin_lock(&sync_lock);
		if (is_waiting(waiter)) {
			SYNC("waited: %p", waiter);
			list_add_tail(&waiter->list, &waiters);
			spin_unlock(&sync_lock);
			ret = wait_event_interruptible(sync_event,
					(waiter_task == NULL));
			spin_lock(&sync_lock);
			if (waiter_task) {
				SYNC("interrupted: %p", waiter);
				/* we were interrupted */
				list_del(&waiter->list);
				waiter_task = NULL;
			} else {
				/* freed in sync_op_update() */
				waiter = NULL;
			}
		}
		spin_unlock(&sync_lock);
		kfree(waiter);
	}
	return ret;
}

/* call fxn(arg), either synchronously or asynchronously if the op
 * is currently blocked..  fxn() can be called from any context
 *
 * (TODO for now fxn is called back from whichever context calls
 * omap_gem_op_finish().. but this could be better defined later
 * if needed)
 *
 * TODO more code in common w/ _sync()..
 */
int omap_gem_op_async(struct drm_gem_object *obj, enum omap_gem_op op,
		void (*fxn)(void *arg), void *arg)
{
	struct omap_gem_object *omap_obj = to_omap_bo(obj);
	if (omap_obj->sync) {
		struct omap_gem_sync_waiter *waiter =
				kzalloc(sizeof(*waiter), GFP_ATOMIC);

		if (!waiter)
			return -ENOMEM;

		waiter->omap_obj = omap_obj;
		waiter->op = op;
		waiter->read_target = omap_obj->sync->read_pending;
		waiter->write_target = omap_obj->sync->write_pending;
		waiter->notify = fxn;
		waiter->arg = arg;

		spin_lock(&sync_lock);
		if (is_waiting(waiter)) {
			SYNC("waited: %p", waiter);
			list_add_tail(&waiter->list, &waiters);
			spin_unlock(&sync_lock);
			return 0;
		}

		spin_unlock(&sync_lock);

		kfree(waiter);
	}

	/* no waiting.. */
	fxn(arg);

	return 0;
}

/* -----------------------------------------------------------------------------
 * Constructor & Destructor
 */

void omap_gem_free_object(struct drm_gem_object *obj)
{
	struct drm_device *dev = obj->dev;
	struct omap_drm_private *priv = dev->dev_private;
	struct omap_gem_object *omap_obj = to_omap_bo(obj);

	evict(obj);

	WARN_ON(!mutex_is_locked(&dev->struct_mutex));

	spin_lock(&priv->list_lock);
	list_del(&omap_obj->mm_list);
	spin_unlock(&priv->list_lock);

	/* this means the object is still pinned.. which really should
	 * not happen.  I think..
	 */
	WARN_ON(omap_obj->paddr_cnt > 0);

	if (omap_obj->pages) {
		if (omap_obj->flags & OMAP_BO_MEM_DMABUF)
			kfree(omap_obj->pages);
		else
			omap_gem_detach_pages(obj);
	}

<<<<<<< HEAD
		if (!is_shmem(obj)) {
			dma_free_wc(dev->dev, obj->size, omap_obj->vaddr,
				    omap_obj->paddr);
		} else if (omap_obj->vaddr) {
			vunmap(omap_obj->vaddr);
		}
=======
	if (omap_obj->flags & OMAP_BO_MEM_DMA_API) {
		dma_free_writecombine(dev->dev, obj->size,
				omap_obj->vaddr, omap_obj->paddr);
	} else if (omap_obj->vaddr) {
		vunmap(omap_obj->vaddr);
	} else if (obj->import_attach) {
		drm_prime_gem_destroy(obj, omap_obj->sgt);
>>>>>>> 568d7c76
	}

	kfree(omap_obj->sync);

	drm_gem_object_release(obj);

	kfree(omap_obj);
}

/* GEM buffer object constructor */
struct drm_gem_object *omap_gem_new(struct drm_device *dev,
		union omap_gem_size gsize, uint32_t flags)
{
	struct omap_drm_private *priv = dev->dev_private;
	struct omap_gem_object *omap_obj;
	struct drm_gem_object *obj;
	struct address_space *mapping;
	size_t size;
	int ret;

	/* Validate the flags and compute the memory and cache flags. */
	if (flags & OMAP_BO_TILED) {
		if (!priv->usergart) {
			dev_err(dev->dev, "Tiled buffers require DMM\n");
			return NULL;
		}

		/*
		 * Tiled buffers are always shmem paged backed. When they are
		 * scanned out, they are remapped into DMM/TILER.
		 */
		flags &= ~OMAP_BO_SCANOUT;
		flags |= OMAP_BO_MEM_SHMEM;

		/*
		 * Currently don't allow cached buffers. There is some caching
		 * stuff that needs to be handled better.
		 */
		flags &= ~(OMAP_BO_CACHED|OMAP_BO_WC|OMAP_BO_UNCACHED);
		flags |= tiler_get_cpu_cache_flags();
	} else if ((flags & OMAP_BO_SCANOUT) && !priv->has_dmm) {
		/*
		 * OMAP_BO_SCANOUT hints that the buffer doesn't need to be
		 * tiled. However, to lower the pressure on memory allocation,
		 * use contiguous memory only if no TILER is available.
		 */
		flags |= OMAP_BO_MEM_DMA_API;
	} else if (!(flags & OMAP_BO_MEM_DMABUF)) {
		/*
		 * All other buffers not backed by dma_buf are shmem-backed.
		 */
		flags |= OMAP_BO_MEM_SHMEM;
	}

	/* Allocate the initialize the OMAP GEM object. */
	omap_obj = kzalloc(sizeof(*omap_obj), GFP_KERNEL);
	if (!omap_obj)
		return NULL;

	obj = &omap_obj->base;
	omap_obj->flags = flags;

	if (flags & OMAP_BO_TILED) {
		/*
		 * For tiled buffers align dimensions to slot boundaries and
		 * calculate size based on aligned dimensions.
		 */
<<<<<<< HEAD
		omap_obj->vaddr =  dma_alloc_wc(dev->dev, size,
						&omap_obj->paddr, GFP_KERNEL);
		if (!omap_obj->vaddr) {
			kfree(omap_obj);
=======
		tiler_align(gem2fmt(flags), &gsize.tiled.width,
			    &gsize.tiled.height);
>>>>>>> 568d7c76

		size = tiler_size(gem2fmt(flags), gsize.tiled.width,
				  gsize.tiled.height);

		omap_obj->width = gsize.tiled.width;
		omap_obj->height = gsize.tiled.height;
	} else {
		size = PAGE_ALIGN(gsize.bytes);
	}

	/* Initialize the GEM object. */
	if (!(flags & OMAP_BO_MEM_SHMEM)) {
		drm_gem_private_object_init(dev, obj, size);
	} else {
		ret = drm_gem_object_init(dev, obj, size);
		if (ret)
			goto err_free;

		mapping = file_inode(obj->filp)->i_mapping;
		mapping_set_gfp_mask(mapping, GFP_USER | __GFP_DMA32);
	}

	/* Allocate memory if needed. */
	if (flags & OMAP_BO_MEM_DMA_API) {
		omap_obj->vaddr = dma_alloc_writecombine(dev->dev, size,
							 &omap_obj->paddr,
							 GFP_KERNEL);
		if (!omap_obj->vaddr)
			goto err_release;
	}

	spin_lock(&priv->list_lock);
	list_add(&omap_obj->mm_list, &priv->obj_list);
	spin_unlock(&priv->list_lock);

	return obj;

err_release:
	drm_gem_object_release(obj);
err_free:
	kfree(omap_obj);
	return NULL;
}

struct drm_gem_object *omap_gem_new_dmabuf(struct drm_device *dev, size_t size,
					   struct sg_table *sgt)
{
	struct omap_drm_private *priv = dev->dev_private;
	struct omap_gem_object *omap_obj;
	struct drm_gem_object *obj;
	union omap_gem_size gsize;

	/* Without a DMM only physically contiguous buffers can be supported. */
	if (sgt->orig_nents != 1 && !priv->has_dmm)
		return ERR_PTR(-EINVAL);

	mutex_lock(&dev->struct_mutex);

	gsize.bytes = PAGE_ALIGN(size);
	obj = omap_gem_new(dev, gsize, OMAP_BO_MEM_DMABUF | OMAP_BO_WC);
	if (!obj) {
		obj = ERR_PTR(-ENOMEM);
		goto done;
	}

	omap_obj = to_omap_bo(obj);
	omap_obj->sgt = sgt;

	if (sgt->orig_nents == 1) {
		omap_obj->paddr = sg_dma_address(sgt->sgl);
	} else {
		/* Create pages list from sgt */
		struct sg_page_iter iter;
		struct page **pages;
		unsigned int npages;
		unsigned int i = 0;

		npages = DIV_ROUND_UP(size, PAGE_SIZE);
		pages = kcalloc(npages, sizeof(*pages), GFP_KERNEL);
		if (!pages) {
			omap_gem_free_object(obj);
			obj = ERR_PTR(-ENOMEM);
			goto done;
		}

		omap_obj->pages = pages;

		for_each_sg_page(sgt->sgl, &iter, sgt->orig_nents, 0) {
			pages[i++] = sg_page_iter_page(&iter);
			if (i > npages)
				break;
		}

		if (WARN_ON(i != npages)) {
			omap_gem_free_object(obj);
			obj = ERR_PTR(-ENOMEM);
			goto done;
		}
	}

done:
	mutex_unlock(&dev->struct_mutex);
	return obj;
}

/* convenience method to construct a GEM buffer object, and userspace handle */
int omap_gem_new_handle(struct drm_device *dev, struct drm_file *file,
		union omap_gem_size gsize, uint32_t flags, uint32_t *handle)
{
	struct drm_gem_object *obj;
	int ret;

	obj = omap_gem_new(dev, gsize, flags);
	if (!obj)
		return -ENOMEM;

	ret = drm_gem_handle_create(file, obj, handle);
	if (ret) {
		omap_gem_free_object(obj);
		return ret;
	}

	/* drop reference from allocate - handle holds it now */
	drm_gem_object_unreference_unlocked(obj);

	return 0;
}

/* -----------------------------------------------------------------------------
 * Init & Cleanup
 */

/* If DMM is used, we need to set some stuff up.. */
void omap_gem_init(struct drm_device *dev)
{
	struct omap_drm_private *priv = dev->dev_private;
	struct omap_drm_usergart *usergart;
	const enum tiler_fmt fmts[] = {
			TILFMT_8BIT, TILFMT_16BIT, TILFMT_32BIT
	};
	int i, j;

	if (!dmm_is_available()) {
		/* DMM only supported on OMAP4 and later, so this isn't fatal */
		dev_warn(dev->dev, "DMM not available, disable DMM support\n");
		return;
	}

	usergart = kcalloc(3, sizeof(*usergart), GFP_KERNEL);
	if (!usergart)
		return;

	/* reserve 4k aligned/wide regions for userspace mappings: */
	for (i = 0; i < ARRAY_SIZE(fmts); i++) {
		uint16_t h = 1, w = PAGE_SIZE >> i;
		tiler_align(fmts[i], &w, &h);
		/* note: since each region is 1 4kb page wide, and minimum
		 * number of rows, the height ends up being the same as the
		 * # of pages in the region
		 */
		usergart[i].height = h;
		usergart[i].height_shift = ilog2(h);
		usergart[i].stride_pfn = tiler_stride(fmts[i], 0) >> PAGE_SHIFT;
		usergart[i].slot_shift = ilog2((PAGE_SIZE / h) >> i);
		for (j = 0; j < NUM_USERGART_ENTRIES; j++) {
			struct omap_drm_usergart_entry *entry;
			struct tiler_block *block;

			entry = &usergart[i].entry[j];
			block = tiler_reserve_2d(fmts[i], w, h, PAGE_SIZE);
			if (IS_ERR(block)) {
				dev_err(dev->dev,
						"reserve failed: %d, %d, %ld\n",
						i, j, PTR_ERR(block));
				return;
			}
			entry->paddr = tiler_ssptr(block);
			entry->block = block;

			DBG("%d:%d: %dx%d: paddr=%pad stride=%d", i, j, w, h,
					&entry->paddr,
					usergart[i].stride_pfn << PAGE_SHIFT);
		}
	}

	priv->usergart = usergart;
	priv->has_dmm = true;
}

void omap_gem_deinit(struct drm_device *dev)
{
	struct omap_drm_private *priv = dev->dev_private;

	/* I believe we can rely on there being no more outstanding GEM
	 * objects which could depend on usergart/dmm at this point.
	 */
	kfree(priv->usergart);
}<|MERGE_RESOLUTION|>--- conflicted
+++ resolved
@@ -1312,22 +1312,13 @@
 			omap_gem_detach_pages(obj);
 	}
 
-<<<<<<< HEAD
-		if (!is_shmem(obj)) {
-			dma_free_wc(dev->dev, obj->size, omap_obj->vaddr,
-				    omap_obj->paddr);
-		} else if (omap_obj->vaddr) {
-			vunmap(omap_obj->vaddr);
-		}
-=======
 	if (omap_obj->flags & OMAP_BO_MEM_DMA_API) {
-		dma_free_writecombine(dev->dev, obj->size,
-				omap_obj->vaddr, omap_obj->paddr);
+		dma_free_wc(dev->dev, obj->size, omap_obj->vaddr,
+			    omap_obj->paddr);
 	} else if (omap_obj->vaddr) {
 		vunmap(omap_obj->vaddr);
 	} else if (obj->import_attach) {
 		drm_prime_gem_destroy(obj, omap_obj->sgt);
->>>>>>> 568d7c76
 	}
 
 	kfree(omap_obj->sync);
@@ -1395,15 +1386,8 @@
 		 * For tiled buffers align dimensions to slot boundaries and
 		 * calculate size based on aligned dimensions.
 		 */
-<<<<<<< HEAD
-		omap_obj->vaddr =  dma_alloc_wc(dev->dev, size,
-						&omap_obj->paddr, GFP_KERNEL);
-		if (!omap_obj->vaddr) {
-			kfree(omap_obj);
-=======
 		tiler_align(gem2fmt(flags), &gsize.tiled.width,
 			    &gsize.tiled.height);
->>>>>>> 568d7c76
 
 		size = tiler_size(gem2fmt(flags), gsize.tiled.width,
 				  gsize.tiled.height);
@@ -1428,9 +1412,9 @@
 
 	/* Allocate memory if needed. */
 	if (flags & OMAP_BO_MEM_DMA_API) {
-		omap_obj->vaddr = dma_alloc_writecombine(dev->dev, size,
-							 &omap_obj->paddr,
-							 GFP_KERNEL);
+		omap_obj->vaddr = dma_alloc_wc(dev->dev, size,
+					       &omap_obj->paddr,
+					       GFP_KERNEL);
 		if (!omap_obj->vaddr)
 			goto err_release;
 	}
