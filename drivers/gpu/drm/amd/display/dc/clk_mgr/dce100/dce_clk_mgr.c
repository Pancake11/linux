/*
 * Copyright 2012-16 Advanced Micro Devices, Inc.
 *
 * Permission is hereby granted, free of charge, to any person obtaining a
 * copy of this software and associated documentation files (the "Software"),
 * to deal in the Software without restriction, including without limitation
 * the rights to use, copy, modify, merge, publish, distribute, sublicense,
 * and/or sell copies of the Software, and to permit persons to whom the
 * Software is furnished to do so, subject to the following conditions:
 *
 * The above copyright notice and this permission notice shall be included in
 * all copies or substantial portions of the Software.
 *
 * THE SOFTWARE IS PROVIDED "AS IS", WITHOUT WARRANTY OF ANY KIND, EXPRESS OR
 * IMPLIED, INCLUDING BUT NOT LIMITED TO THE WARRANTIES OF MERCHANTABILITY,
 * FITNESS FOR A PARTICULAR PURPOSE AND NONINFRINGEMENT.  IN NO EVENT SHALL
 * THE COPYRIGHT HOLDER(S) OR AUTHOR(S) BE LIABLE FOR ANY CLAIM, DAMAGES OR
 * OTHER LIABILITY, WHETHER IN AN ACTION OF CONTRACT, TORT OR OTHERWISE,
 * ARISING FROM, OUT OF OR IN CONNECTION WITH THE SOFTWARE OR THE USE OR
 * OTHER DEALINGS IN THE SOFTWARE.
 *
 * Authors: AMD
 *
 */


#include "dccg.h"
#include "clk_mgr_internal.h"
#include "dce_clk_mgr.h"
#include "dce110/dce110_clk_mgr.h"
#include "dce112/dce112_clk_mgr.h"
#include "reg_helper.h"
#include "dmcu.h"
#include "core_types.h"
#include "dal_asic_id.h"

/*
 * Currently the register shifts and masks in this file are used for dce100 and dce80
 * which has identical definitions.
 * TODO: remove this when DPREFCLK_CNTL and dpref DENTIST_DISPCLK_CNTL
 * is moved to dccg, where it belongs
 */
#include "dce/dce_8_0_d.h"
#include "dce/dce_8_0_sh_mask.h"

#define REG(reg) \
	(clk_mgr->regs->reg)

#undef FN
#define FN(reg_name, field_name) \
	clk_mgr->clk_mgr_shift->field_name, clk_mgr->clk_mgr_mask->field_name

static const struct clk_mgr_registers disp_clk_regs = {
		CLK_COMMON_REG_LIST_DCE_BASE()
};

static const struct clk_mgr_shift disp_clk_shift = {
		CLK_COMMON_MASK_SH_LIST_DCE_COMMON_BASE(__SHIFT)
};

static const struct clk_mgr_mask disp_clk_mask = {
		CLK_COMMON_MASK_SH_LIST_DCE_COMMON_BASE(_MASK)
};


/* Max clock values for each state indexed by "enum clocks_state": */
static const struct state_dependent_clocks dce80_max_clks_by_state[] = {
/* ClocksStateInvalid - should not be used */
{ .display_clk_khz = 0, .pixel_clk_khz = 0 },
/* ClocksStateUltraLow - not expected to be used for DCE 8.0 */
{ .display_clk_khz = 0, .pixel_clk_khz = 0 },
/* ClocksStateLow */
{ .display_clk_khz = 352000, .pixel_clk_khz = 330000},
/* ClocksStateNominal */
{ .display_clk_khz = 600000, .pixel_clk_khz = 400000 },
/* ClocksStatePerformance */
{ .display_clk_khz = 600000, .pixel_clk_khz = 400000 } };

int dentist_get_divider_from_did(int did)
{
	if (did < DENTIST_BASE_DID_1)
		did = DENTIST_BASE_DID_1;
	if (did > DENTIST_MAX_DID)
		did = DENTIST_MAX_DID;

	if (did < DENTIST_BASE_DID_2) {
		return DENTIST_DIVIDER_RANGE_1_START + DENTIST_DIVIDER_RANGE_1_STEP
							* (did - DENTIST_BASE_DID_1);
	} else if (did < DENTIST_BASE_DID_3) {
		return DENTIST_DIVIDER_RANGE_2_START + DENTIST_DIVIDER_RANGE_2_STEP
							* (did - DENTIST_BASE_DID_2);
	} else if (did < DENTIST_BASE_DID_4) {
		return DENTIST_DIVIDER_RANGE_3_START + DENTIST_DIVIDER_RANGE_3_STEP
							* (did - DENTIST_BASE_DID_3);
	} else {
		return DENTIST_DIVIDER_RANGE_4_START + DENTIST_DIVIDER_RANGE_4_STEP
							* (did - DENTIST_BASE_DID_4);
	}
}

/* SW will adjust DP REF Clock average value for all purposes
 * (DP DTO / DP Audio DTO and DP GTC)
 if clock is spread for all cases:
 -if SS enabled on DP Ref clock and HW de-spreading enabled with SW
 calculations for DS_INCR/DS_MODULO (this is planned to be default case)
 -if SS enabled on DP Ref clock and HW de-spreading enabled with HW
 calculations (not planned to be used, but average clock should still
 be valid)
 -if SS enabled on DP Ref clock and HW de-spreading disabled
 (should not be case with CIK) then SW should program all rates
 generated according to average value (case as with previous ASICs)
  */

int dce_adjust_dp_ref_freq_for_ss(struct clk_mgr_internal *clk_mgr_dce, int dp_ref_clk_khz)
{
	if (clk_mgr_dce->ss_on_dprefclk && clk_mgr_dce->dprefclk_ss_divider != 0) {
		struct fixed31_32 ss_percentage = dc_fixpt_div_int(
				dc_fixpt_from_fraction(clk_mgr_dce->dprefclk_ss_percentage,
							clk_mgr_dce->dprefclk_ss_divider), 200);
		struct fixed31_32 adj_dp_ref_clk_khz;

		ss_percentage = dc_fixpt_sub(dc_fixpt_one, ss_percentage);
		adj_dp_ref_clk_khz = dc_fixpt_mul_int(ss_percentage, dp_ref_clk_khz);
		dp_ref_clk_khz = dc_fixpt_floor(adj_dp_ref_clk_khz);
	}
	return dp_ref_clk_khz;
}

int dce_get_dp_ref_freq_khz(struct clk_mgr *clk_mgr_base)
{
	struct clk_mgr_internal *clk_mgr = TO_CLK_MGR_INTERNAL(clk_mgr_base);
	int dprefclk_wdivider;
	int dprefclk_src_sel;
<<<<<<< HEAD
	int dp_ref_clk_khz;
	int target_div = 600000;
=======
	int dp_ref_clk_khz = 600000;
	int target_div;
>>>>>>> 0c383648

	/* ASSERT DP Reference Clock source is from DFS*/
	REG_GET(DPREFCLK_CNTL, DPREFCLK_SRC_SEL, &dprefclk_src_sel);
	ASSERT(dprefclk_src_sel == 0);

	/* Read the mmDENTIST_DISPCLK_CNTL to get the currently
	 * programmed DID DENTIST_DPREFCLK_WDIVIDER*/
	REG_GET(DENTIST_DISPCLK_CNTL, DENTIST_DPREFCLK_WDIVIDER, &dprefclk_wdivider);

	/* Convert DENTIST_DPREFCLK_WDIVIDERto actual divider*/
	target_div = dentist_get_divider_from_did(dprefclk_wdivider);

	/* Calculate the current DFS clock, in kHz.*/
	dp_ref_clk_khz = (DENTIST_DIVIDER_RANGE_SCALE_FACTOR
		* clk_mgr->base.dentist_vco_freq_khz) / target_div;

	return dce_adjust_dp_ref_freq_for_ss(clk_mgr, dp_ref_clk_khz);
}

int dce12_get_dp_ref_freq_khz(struct clk_mgr *clk_mgr_base)
{
	struct clk_mgr_internal *clk_mgr_dce = TO_CLK_MGR_INTERNAL(clk_mgr_base);

	return dce_adjust_dp_ref_freq_for_ss(clk_mgr_dce, clk_mgr_base->dprefclk_khz);
}

/* unit: in_khz before mode set, get pixel clock from context. ASIC register
 * may not be programmed yet
 */
uint32_t dce_get_max_pixel_clock_for_all_paths(struct dc_state *context)
{
	uint32_t max_pix_clk = 0;
	int i;

	for (i = 0; i < MAX_PIPES; i++) {
		struct pipe_ctx *pipe_ctx = &context->res_ctx.pipe_ctx[i];

		if (pipe_ctx->stream == NULL)
			continue;

		/* do not check under lay */
		if (pipe_ctx->top_pipe)
			continue;

		if (pipe_ctx->stream_res.pix_clk_params.requested_pix_clk_100hz / 10 > max_pix_clk)
			max_pix_clk = pipe_ctx->stream_res.pix_clk_params.requested_pix_clk_100hz / 10;

		/* raise clock state for HBR3/2 if required. Confirmed with HW DCE/DPCS
		 * logic for HBR3 still needs Nominal (0.8V) on VDDC rail
		 */
		if (dc_is_dp_signal(pipe_ctx->stream->signal) &&
				pipe_ctx->stream_res.pix_clk_params.requested_sym_clk > max_pix_clk)
			max_pix_clk = pipe_ctx->stream_res.pix_clk_params.requested_sym_clk;
	}

	return max_pix_clk;
}

enum dm_pp_clocks_state dce_get_required_clocks_state(
	struct clk_mgr *clk_mgr_base,
	struct dc_state *context)
{
	struct clk_mgr_internal *clk_mgr_dce = TO_CLK_MGR_INTERNAL(clk_mgr_base);
	int i;
	enum dm_pp_clocks_state low_req_clk;
	int max_pix_clk = dce_get_max_pixel_clock_for_all_paths(context);

	/* Iterate from highest supported to lowest valid state, and update
	 * lowest RequiredState with the lowest state that satisfies
	 * all required clocks
	 */
	for (i = clk_mgr_dce->max_clks_state; i >= DM_PP_CLOCKS_STATE_ULTRA_LOW; i--)
		if (context->bw_ctx.bw.dce.dispclk_khz >
				clk_mgr_dce->max_clks_by_state[i].display_clk_khz
			|| max_pix_clk >
				clk_mgr_dce->max_clks_by_state[i].pixel_clk_khz)
			break;

	low_req_clk = i + 1;
	if (low_req_clk > clk_mgr_dce->max_clks_state) {
		/* set max clock state for high phyclock, invalid on exceeding display clock */
		if (clk_mgr_dce->max_clks_by_state[clk_mgr_dce->max_clks_state].display_clk_khz
				< context->bw_ctx.bw.dce.dispclk_khz)
			low_req_clk = DM_PP_CLOCKS_STATE_INVALID;
		else
			low_req_clk = clk_mgr_dce->max_clks_state;
	}

	return low_req_clk;
}


/* TODO: remove use the two broken down functions */
int dce_set_clock(
	struct clk_mgr *clk_mgr_base,
	int requested_clk_khz)
{
	struct clk_mgr_internal *clk_mgr_dce = TO_CLK_MGR_INTERNAL(clk_mgr_base);
	struct bp_pixel_clock_parameters pxl_clk_params = { 0 };
	struct dc_bios *bp = clk_mgr_base->ctx->dc_bios;
	int actual_clock = requested_clk_khz;
	struct dmcu *dmcu = clk_mgr_dce->base.ctx->dc->res_pool->dmcu;

	/* Make sure requested clock isn't lower than minimum threshold*/
	if (requested_clk_khz > 0)
		requested_clk_khz = max(requested_clk_khz,
				clk_mgr_dce->base.dentist_vco_freq_khz / 64);

	/* Prepare to program display clock*/
	pxl_clk_params.target_pixel_clock_100hz = requested_clk_khz * 10;
	pxl_clk_params.pll_id = CLOCK_SOURCE_ID_DFS;

	if (clk_mgr_dce->dfs_bypass_active)
		pxl_clk_params.flags.SET_DISPCLK_DFS_BYPASS = true;

	bp->funcs->program_display_engine_pll(bp, &pxl_clk_params);

	if (clk_mgr_dce->dfs_bypass_active) {
		/* Cache the fixed display clock*/
		clk_mgr_dce->dfs_bypass_disp_clk =
			pxl_clk_params.dfs_bypass_display_clock;
		actual_clock = pxl_clk_params.dfs_bypass_display_clock;
	}

	/* from power down, we need mark the clock state as ClocksStateNominal
	 * from HWReset, so when resume we will call pplib voltage regulator.*/
	if (requested_clk_khz == 0)
		clk_mgr_dce->cur_min_clks_state = DM_PP_CLOCKS_STATE_NOMINAL;

	if (dmcu && dmcu->funcs->is_dmcu_initialized(dmcu))
		dmcu->funcs->set_psr_wait_loop(dmcu, actual_clock / 1000 / 7);

	return actual_clock;
}


static void dce_clock_read_integrated_info(struct clk_mgr_internal *clk_mgr_dce)
{
	struct dc_debug_options *debug = &clk_mgr_dce->base.ctx->dc->debug;
	struct dc_bios *bp = clk_mgr_dce->base.ctx->dc_bios;
	int i;

	if (bp->integrated_info)
		clk_mgr_dce->base.dentist_vco_freq_khz = bp->integrated_info->dentist_vco_freq;
	if (clk_mgr_dce->base.dentist_vco_freq_khz == 0) {
		clk_mgr_dce->base.dentist_vco_freq_khz = bp->fw_info.smu_gpu_pll_output_freq;
		if (clk_mgr_dce->base.dentist_vco_freq_khz == 0)
			clk_mgr_dce->base.dentist_vco_freq_khz = 3600000;
	}

	/*update the maximum display clock for each power state*/
	for (i = 0; i < NUMBER_OF_DISP_CLK_VOLTAGE; ++i) {
		enum dm_pp_clocks_state clk_state = DM_PP_CLOCKS_STATE_INVALID;

		switch (i) {
		case 0:
			clk_state = DM_PP_CLOCKS_STATE_ULTRA_LOW;
			break;

		case 1:
			clk_state = DM_PP_CLOCKS_STATE_LOW;
			break;

		case 2:
			clk_state = DM_PP_CLOCKS_STATE_NOMINAL;
			break;

		case 3:
			clk_state = DM_PP_CLOCKS_STATE_PERFORMANCE;
			break;

		default:
			clk_state = DM_PP_CLOCKS_STATE_INVALID;
			break;
		}

		/*Do not allow bad VBIOS/SBIOS to override with invalid values,
		 * check for > 100MHz*/
		if (bp->integrated_info)
			if (bp->integrated_info->disp_clk_voltage[i].max_supported_clk >= 100000)
				clk_mgr_dce->max_clks_by_state[clk_state].display_clk_khz =
					bp->integrated_info->disp_clk_voltage[i].max_supported_clk;
	}

	if (!debug->disable_dfs_bypass && bp->integrated_info)
		if (bp->integrated_info->gpu_cap_info & DFS_BYPASS_ENABLE)
			clk_mgr_dce->dfs_bypass_enabled = true;
}

void dce_clock_read_ss_info(struct clk_mgr_internal *clk_mgr_dce)
{
	struct dc_bios *bp = clk_mgr_dce->base.ctx->dc_bios;
	int ss_info_num = bp->funcs->get_ss_entry_number(
			bp, AS_SIGNAL_TYPE_GPU_PLL);

	if (ss_info_num) {
		struct spread_spectrum_info info = { { 0 } };
		enum bp_result result = bp->funcs->get_spread_spectrum_info(
				bp, AS_SIGNAL_TYPE_GPU_PLL, 0, &info);

		/* Based on VBIOS, VBIOS will keep entry for GPU PLL SS
		 * even if SS not enabled and in that case
		 * SSInfo.spreadSpectrumPercentage !=0 would be sign
		 * that SS is enabled
		 */
		if (result == BP_RESULT_OK &&
				info.spread_spectrum_percentage != 0) {
			clk_mgr_dce->ss_on_dprefclk = true;
			clk_mgr_dce->dprefclk_ss_divider = info.spread_percentage_divider;

			if (info.type.CENTER_MODE == 0) {
				/* TODO: Currently for DP Reference clock we
				 * need only SS percentage for
				 * downspread */
				clk_mgr_dce->dprefclk_ss_percentage =
						info.spread_spectrum_percentage;
			}

			return;
		}

		result = bp->funcs->get_spread_spectrum_info(
				bp, AS_SIGNAL_TYPE_DISPLAY_PORT, 0, &info);

		/* Based on VBIOS, VBIOS will keep entry for DPREFCLK SS
		 * even if SS not enabled and in that case
		 * SSInfo.spreadSpectrumPercentage !=0 would be sign
		 * that SS is enabled
		 */
		if (result == BP_RESULT_OK &&
				info.spread_spectrum_percentage != 0) {
			clk_mgr_dce->ss_on_dprefclk = true;
			clk_mgr_dce->dprefclk_ss_divider = info.spread_percentage_divider;

			if (info.type.CENTER_MODE == 0) {
				/* Currently for DP Reference clock we
				 * need only SS percentage for
				 * downspread */
				clk_mgr_dce->dprefclk_ss_percentage =
						info.spread_spectrum_percentage;
			}
			if (clk_mgr_dce->base.ctx->dc->config.ignore_dpref_ss)
				clk_mgr_dce->dprefclk_ss_percentage = 0;
		}
	}
}

static void dce_pplib_apply_display_requirements(
	struct dc *dc,
	struct dc_state *context)
{
	struct dm_pp_display_configuration *pp_display_cfg = &context->pp_display_cfg;

	pp_display_cfg->avail_mclk_switch_time_us = dce110_get_min_vblank_time_us(context);

	dce110_fill_display_configs(context, pp_display_cfg);

	if (memcmp(&dc->current_state->pp_display_cfg, pp_display_cfg, sizeof(*pp_display_cfg)) !=  0)
		dm_pp_apply_display_requirements(dc->ctx, pp_display_cfg);
}

static void dce_update_clocks(struct clk_mgr *clk_mgr_base,
			struct dc_state *context,
			bool safe_to_lower)
{
	struct clk_mgr_internal *clk_mgr_dce = TO_CLK_MGR_INTERNAL(clk_mgr_base);
	struct dm_pp_power_level_change_request level_change_req;
	int patched_disp_clk = context->bw_ctx.bw.dce.dispclk_khz;

	/*TODO: W/A for dal3 linux, investigate why this works */
	if (!clk_mgr_dce->dfs_bypass_active)
		patched_disp_clk = patched_disp_clk * 115 / 100;

	level_change_req.power_level = dce_get_required_clocks_state(clk_mgr_base, context);
	/* get max clock state from PPLIB */
	if ((level_change_req.power_level < clk_mgr_dce->cur_min_clks_state && safe_to_lower)
			|| level_change_req.power_level > clk_mgr_dce->cur_min_clks_state) {
		if (dm_pp_apply_power_level_change_request(clk_mgr_base->ctx, &level_change_req))
			clk_mgr_dce->cur_min_clks_state = level_change_req.power_level;
	}

	if (should_set_clock(safe_to_lower, patched_disp_clk, clk_mgr_base->clks.dispclk_khz)) {
		patched_disp_clk = dce_set_clock(clk_mgr_base, patched_disp_clk);
		clk_mgr_base->clks.dispclk_khz = patched_disp_clk;
	}
	dce_pplib_apply_display_requirements(clk_mgr_base->ctx->dc, context);
}








static struct clk_mgr_funcs dce_funcs = {
	.get_dp_ref_clk_frequency = dce_get_dp_ref_freq_khz,
	.update_clocks = dce_update_clocks
};

void dce_clk_mgr_construct(
		struct dc_context *ctx,
		struct clk_mgr_internal *clk_mgr)
{
	struct clk_mgr *base = &clk_mgr->base;
	struct dm_pp_static_clock_info static_clk_info = {0};

	memcpy(clk_mgr->max_clks_by_state,
		dce80_max_clks_by_state,
		sizeof(dce80_max_clks_by_state));

	base->ctx = ctx;
	base->funcs = &dce_funcs;

	clk_mgr->regs = &disp_clk_regs;
	clk_mgr->clk_mgr_shift = &disp_clk_shift;
	clk_mgr->clk_mgr_mask = &disp_clk_mask;
	clk_mgr->dfs_bypass_disp_clk = 0;

	clk_mgr->dprefclk_ss_percentage = 0;
	clk_mgr->dprefclk_ss_divider = 1000;
	clk_mgr->ss_on_dprefclk = false;

	if (dm_pp_get_static_clocks(ctx, &static_clk_info))
		clk_mgr->max_clks_state = static_clk_info.max_clocks_state;
	else
		clk_mgr->max_clks_state = DM_PP_CLOCKS_STATE_NOMINAL;
	clk_mgr->cur_min_clks_state = DM_PP_CLOCKS_STATE_INVALID;

	dce_clock_read_integrated_info(clk_mgr);
	dce_clock_read_ss_info(clk_mgr);
}
<|MERGE_RESOLUTION|>--- conflicted
+++ resolved
@@ -131,13 +131,8 @@
 	struct clk_mgr_internal *clk_mgr = TO_CLK_MGR_INTERNAL(clk_mgr_base);
 	int dprefclk_wdivider;
 	int dprefclk_src_sel;
-<<<<<<< HEAD
-	int dp_ref_clk_khz;
-	int target_div = 600000;
-=======
 	int dp_ref_clk_khz = 600000;
 	int target_div;
->>>>>>> 0c383648
 
 	/* ASSERT DP Reference Clock source is from DFS*/
 	REG_GET(DPREFCLK_CNTL, DPREFCLK_SRC_SEL, &dprefclk_src_sel);
