--- conflicted
+++ resolved
@@ -282,17 +282,6 @@
 static const struct drm_display_mode jt240mhqs_hwt_ek_e3_mode = {
 	.clock = 6000,
 	.hdisplay = 240,
-<<<<<<< HEAD
-	.hsync_start = 240 + 28,
-	.hsync_end = 240 + 28 + 10,
-	.htotal = 240 + 28 + 10 + 10,
-	.vdisplay = 280,
-	.vsync_start = 280 + 8,
-	.vsync_end = 280 + 8 + 4,
-	.vtotal = 280 + 8 + 4 + 4,
-	.width_mm = 43,
-	.height_mm = 37,
-=======
 	.hsync_start = 240 + 38,
 	.hsync_end = 240 + 38 + 10,
 	.htotal = 240 + 38 + 10 + 10,
@@ -302,7 +291,6 @@
 	.vtotal = 280 + 48 + 4 + 4,
 	.width_mm = 37,
 	.height_mm = 43,
->>>>>>> 0c383648
 	.flags = DRM_MODE_FLAG_PHSYNC | DRM_MODE_FLAG_PVSYNC,
 };
 
@@ -655,13 +643,9 @@
 	if (ret)
 		return dev_err_probe(dev, ret, "Failed to get backlight\n");
 
-<<<<<<< HEAD
-	of_drm_get_panel_orientation(spi->dev.of_node, &ctx->orientation);
-=======
 	ret = of_drm_get_panel_orientation(spi->dev.of_node, &ctx->orientation);
 	if (ret)
 		return dev_err_probe(&spi->dev, ret, "Failed to get orientation\n");
->>>>>>> 0c383648
 
 	drm_panel_add(&ctx->panel);
 
