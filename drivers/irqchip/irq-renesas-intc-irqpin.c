// SPDX-License-Identifier: GPL-2.0
/*
 * Renesas INTC External IRQ Pin Driver
 *
 *  Copyright (C) 2013 Magnus Damm
 */

#include <linux/init.h>
#include <linux/of.h>
#include <linux/platform_device.h>
#include <linux/spinlock.h>
#include <linux/interrupt.h>
#include <linux/ioport.h>
#include <linux/io.h>
#include <linux/irq.h>
#include <linux/irqdomain.h>
#include <linux/err.h>
#include <linux/slab.h>
#include <linux/module.h>
#include <linux/of_device.h>
#include <linux/pm_runtime.h>

#define INTC_IRQPIN_MAX 8 /* maximum 8 interrupts per driver instance */

#define INTC_IRQPIN_REG_SENSE 0 /* ICRn */
#define INTC_IRQPIN_REG_PRIO 1 /* INTPRInn */
#define INTC_IRQPIN_REG_SOURCE 2 /* INTREQnn */
#define INTC_IRQPIN_REG_MASK 3 /* INTMSKnn */
#define INTC_IRQPIN_REG_CLEAR 4 /* INTMSKCLRnn */
#define INTC_IRQPIN_REG_NR_MANDATORY 5
#define INTC_IRQPIN_REG_IRLM 5 /* ICR0 with IRLM bit (optional) */
#define INTC_IRQPIN_REG_NR 6

/* INTC external IRQ PIN hardware register access:
 *
 * SENSE is read-write 32-bit with 2-bits or 4-bits per IRQ (*)
 * PRIO is read-write 32-bit with 4-bits per IRQ (**)
 * SOURCE is read-only 32-bit or 8-bit with 1-bit per IRQ (***)
 * MASK is write-only 32-bit or 8-bit with 1-bit per IRQ (***)
 * CLEAR is write-only 32-bit or 8-bit with 1-bit per IRQ (***)
 *
 * (*) May be accessed by more than one driver instance - lock needed
 * (**) Read-modify-write access by one driver instance - lock needed
 * (***) Accessed by one driver instance only - no locking needed
 */

struct intc_irqpin_iomem {
	void __iomem *iomem;
	unsigned long (*read)(void __iomem *iomem);
	void (*write)(void __iomem *iomem, unsigned long data);
	int width;
};

struct intc_irqpin_irq {
	int hw_irq;
	int requested_irq;
	int domain_irq;
	struct intc_irqpin_priv *p;
};

struct intc_irqpin_priv {
	struct intc_irqpin_iomem iomem[INTC_IRQPIN_REG_NR];
	struct intc_irqpin_irq irq[INTC_IRQPIN_MAX];
	unsigned int sense_bitfield_width;
	struct platform_device *pdev;
	struct irq_chip irq_chip;
	struct irq_domain *irq_domain;
	atomic_t wakeup_path;
	unsigned shared_irqs:1;
	u8 shared_irq_mask;
};

struct intc_irqpin_config {
	unsigned int irlm_bit;
	unsigned needs_irlm:1;
};

static unsigned long intc_irqpin_read32(void __iomem *iomem)
{
	return ioread32(iomem);
}

static unsigned long intc_irqpin_read8(void __iomem *iomem)
{
	return ioread8(iomem);
}

static void intc_irqpin_write32(void __iomem *iomem, unsigned long data)
{
	iowrite32(data, iomem);
}

static void intc_irqpin_write8(void __iomem *iomem, unsigned long data)
{
	iowrite8(data, iomem);
}

static inline unsigned long intc_irqpin_read(struct intc_irqpin_priv *p,
					     int reg)
{
	struct intc_irqpin_iomem *i = &p->iomem[reg];

	return i->read(i->iomem);
}

static inline void intc_irqpin_write(struct intc_irqpin_priv *p,
				     int reg, unsigned long data)
{
	struct intc_irqpin_iomem *i = &p->iomem[reg];

	i->write(i->iomem, data);
}

static inline unsigned long intc_irqpin_hwirq_mask(struct intc_irqpin_priv *p,
						   int reg, int hw_irq)
{
	return BIT((p->iomem[reg].width - 1) - hw_irq);
}

static inline void intc_irqpin_irq_write_hwirq(struct intc_irqpin_priv *p,
					       int reg, int hw_irq)
{
	intc_irqpin_write(p, reg, intc_irqpin_hwirq_mask(p, reg, hw_irq));
}

static DEFINE_RAW_SPINLOCK(intc_irqpin_lock); /* only used by slow path */

static void intc_irqpin_read_modify_write(struct intc_irqpin_priv *p,
					  int reg, int shift,
					  int width, int value)
{
	unsigned long flags;
	unsigned long tmp;

	raw_spin_lock_irqsave(&intc_irqpin_lock, flags);

	tmp = intc_irqpin_read(p, reg);
	tmp &= ~(((1 << width) - 1) << shift);
	tmp |= value << shift;
	intc_irqpin_write(p, reg, tmp);

	raw_spin_unlock_irqrestore(&intc_irqpin_lock, flags);
}

static void intc_irqpin_mask_unmask_prio(struct intc_irqpin_priv *p,
					 int irq, int do_mask)
{
	/* The PRIO register is assumed to be 32-bit with fixed 4-bit fields. */
	int bitfield_width = 4;
	int shift = 32 - (irq + 1) * bitfield_width;

	intc_irqpin_read_modify_write(p, INTC_IRQPIN_REG_PRIO,
				      shift, bitfield_width,
				      do_mask ? 0 : (1 << bitfield_width) - 1);
}

static int intc_irqpin_set_sense(struct intc_irqpin_priv *p, int irq, int value)
{
	/* The SENSE register is assumed to be 32-bit. */
	int bitfield_width = p->sense_bitfield_width;
	int shift = 32 - (irq + 1) * bitfield_width;

	dev_dbg(&p->pdev->dev, "sense irq = %d, mode = %d\n", irq, value);

	if (value >= (1 << bitfield_width))
		return -EINVAL;

	intc_irqpin_read_modify_write(p, INTC_IRQPIN_REG_SENSE, shift,
				      bitfield_width, value);
	return 0;
}

static void intc_irqpin_dbg(struct intc_irqpin_irq *i, char *str)
{
	dev_dbg(&i->p->pdev->dev, "%s (%d:%d:%d)\n",
		str, i->requested_irq, i->hw_irq, i->domain_irq);
}

static void intc_irqpin_irq_enable(struct irq_data *d)
{
	struct intc_irqpin_priv *p = irq_data_get_irq_chip_data(d);
	int hw_irq = irqd_to_hwirq(d);

	intc_irqpin_dbg(&p->irq[hw_irq], "enable");
	intc_irqpin_irq_write_hwirq(p, INTC_IRQPIN_REG_CLEAR, hw_irq);
}

static void intc_irqpin_irq_disable(struct irq_data *d)
{
	struct intc_irqpin_priv *p = irq_data_get_irq_chip_data(d);
	int hw_irq = irqd_to_hwirq(d);

	intc_irqpin_dbg(&p->irq[hw_irq], "disable");
	intc_irqpin_irq_write_hwirq(p, INTC_IRQPIN_REG_MASK, hw_irq);
}

static void intc_irqpin_shared_irq_enable(struct irq_data *d)
{
	struct intc_irqpin_priv *p = irq_data_get_irq_chip_data(d);
	int hw_irq = irqd_to_hwirq(d);

	intc_irqpin_dbg(&p->irq[hw_irq], "shared enable");
	intc_irqpin_irq_write_hwirq(p, INTC_IRQPIN_REG_CLEAR, hw_irq);

	p->shared_irq_mask &= ~BIT(hw_irq);
}

static void intc_irqpin_shared_irq_disable(struct irq_data *d)
{
	struct intc_irqpin_priv *p = irq_data_get_irq_chip_data(d);
	int hw_irq = irqd_to_hwirq(d);

	intc_irqpin_dbg(&p->irq[hw_irq], "shared disable");
	intc_irqpin_irq_write_hwirq(p, INTC_IRQPIN_REG_MASK, hw_irq);

	p->shared_irq_mask |= BIT(hw_irq);
}

static void intc_irqpin_irq_enable_force(struct irq_data *d)
{
	struct intc_irqpin_priv *p = irq_data_get_irq_chip_data(d);
	int irq = p->irq[irqd_to_hwirq(d)].requested_irq;

	intc_irqpin_irq_enable(d);

	/* enable interrupt through parent interrupt controller,
	 * assumes non-shared interrupt with 1:1 mapping
	 * needed for busted IRQs on some SoCs like sh73a0
	 */
	irq_get_chip(irq)->irq_unmask(irq_get_irq_data(irq));
}

static void intc_irqpin_irq_disable_force(struct irq_data *d)
{
	struct intc_irqpin_priv *p = irq_data_get_irq_chip_data(d);
	int irq = p->irq[irqd_to_hwirq(d)].requested_irq;

	/* disable interrupt through parent interrupt controller,
	 * assumes non-shared interrupt with 1:1 mapping
	 * needed for busted IRQs on some SoCs like sh73a0
	 */
	irq_get_chip(irq)->irq_mask(irq_get_irq_data(irq));
	intc_irqpin_irq_disable(d);
}

#define INTC_IRQ_SENSE_VALID 0x10
#define INTC_IRQ_SENSE(x) (x + INTC_IRQ_SENSE_VALID)

static unsigned char intc_irqpin_sense[IRQ_TYPE_SENSE_MASK + 1] = {
	[IRQ_TYPE_EDGE_FALLING] = INTC_IRQ_SENSE(0x00),
	[IRQ_TYPE_EDGE_RISING] = INTC_IRQ_SENSE(0x01),
	[IRQ_TYPE_LEVEL_LOW] = INTC_IRQ_SENSE(0x02),
	[IRQ_TYPE_LEVEL_HIGH] = INTC_IRQ_SENSE(0x03),
	[IRQ_TYPE_EDGE_BOTH] = INTC_IRQ_SENSE(0x04),
};

static int intc_irqpin_irq_set_type(struct irq_data *d, unsigned int type)
{
	unsigned char value = intc_irqpin_sense[type & IRQ_TYPE_SENSE_MASK];
	struct intc_irqpin_priv *p = irq_data_get_irq_chip_data(d);

	if (!(value & INTC_IRQ_SENSE_VALID))
		return -EINVAL;

	return intc_irqpin_set_sense(p, irqd_to_hwirq(d),
				     value ^ INTC_IRQ_SENSE_VALID);
}

static int intc_irqpin_irq_set_wake(struct irq_data *d, unsigned int on)
{
	struct intc_irqpin_priv *p = irq_data_get_irq_chip_data(d);
	int hw_irq = irqd_to_hwirq(d);

	irq_set_irq_wake(p->irq[hw_irq].requested_irq, on);
	if (on)
		atomic_inc(&p->wakeup_path);
	else
		atomic_dec(&p->wakeup_path);

	return 0;
}

static irqreturn_t intc_irqpin_irq_handler(int irq, void *dev_id)
{
	struct intc_irqpin_irq *i = dev_id;
	struct intc_irqpin_priv *p = i->p;
	unsigned long bit;

	intc_irqpin_dbg(i, "demux1");
	bit = intc_irqpin_hwirq_mask(p, INTC_IRQPIN_REG_SOURCE, i->hw_irq);

	if (intc_irqpin_read(p, INTC_IRQPIN_REG_SOURCE) & bit) {
		intc_irqpin_write(p, INTC_IRQPIN_REG_SOURCE, ~bit);
		intc_irqpin_dbg(i, "demux2");
		generic_handle_irq(i->domain_irq);
		return IRQ_HANDLED;
	}
	return IRQ_NONE;
}

static irqreturn_t intc_irqpin_shared_irq_handler(int irq, void *dev_id)
{
	struct intc_irqpin_priv *p = dev_id;
	unsigned int reg_source = intc_irqpin_read(p, INTC_IRQPIN_REG_SOURCE);
	irqreturn_t status = IRQ_NONE;
	int k;

	for (k = 0; k < 8; k++) {
		if (reg_source & BIT(7 - k)) {
			if (BIT(k) & p->shared_irq_mask)
				continue;

			status |= intc_irqpin_irq_handler(irq, &p->irq[k]);
		}
	}

	return status;
}

/*
 * This lock class tells lockdep that INTC External IRQ Pin irqs are in a
 * different category than their parents, so it won't report false recursion.
 */
static struct lock_class_key intc_irqpin_irq_lock_class;

/* And this is for the request mutex */
static struct lock_class_key intc_irqpin_irq_request_class;

static int intc_irqpin_irq_domain_map(struct irq_domain *h, unsigned int virq,
				      irq_hw_number_t hw)
{
	struct intc_irqpin_priv *p = h->host_data;

	p->irq[hw].domain_irq = virq;
	p->irq[hw].hw_irq = hw;

	intc_irqpin_dbg(&p->irq[hw], "map");
	irq_set_chip_data(virq, h->host_data);
	irq_set_lockdep_class(virq, &intc_irqpin_irq_lock_class,
			      &intc_irqpin_irq_request_class);
	irq_set_chip_and_handler(virq, &p->irq_chip, handle_level_irq);
	return 0;
}

static const struct irq_domain_ops intc_irqpin_irq_domain_ops = {
	.map	= intc_irqpin_irq_domain_map,
	.xlate  = irq_domain_xlate_twocell,
};

static const struct intc_irqpin_config intc_irqpin_irlm_r8a777x = {
	.irlm_bit = 23, /* ICR0.IRLM0 */
	.needs_irlm = 1,
};

static const struct intc_irqpin_config intc_irqpin_rmobile = {
	.needs_irlm = 0,
};

static const struct of_device_id intc_irqpin_dt_ids[] = {
	{ .compatible = "renesas,intc-irqpin", },
	{ .compatible = "renesas,intc-irqpin-r8a7778",
	  .data = &intc_irqpin_irlm_r8a777x },
	{ .compatible = "renesas,intc-irqpin-r8a7779",
	  .data = &intc_irqpin_irlm_r8a777x },
	{ .compatible = "renesas,intc-irqpin-r8a7740",
	  .data = &intc_irqpin_rmobile },
	{ .compatible = "renesas,intc-irqpin-sh73a0",
	  .data = &intc_irqpin_rmobile },
	{},
};
MODULE_DEVICE_TABLE(of, intc_irqpin_dt_ids);

static int intc_irqpin_probe(struct platform_device *pdev)
{
	const struct intc_irqpin_config *config;
	struct device *dev = &pdev->dev;
	struct intc_irqpin_priv *p;
	struct intc_irqpin_iomem *i;
	struct resource *io[INTC_IRQPIN_REG_NR];
	struct resource *irq;
	struct irq_chip *irq_chip;
	void (*enable_fn)(struct irq_data *d);
	void (*disable_fn)(struct irq_data *d);
	const char *name = dev_name(dev);
	bool control_parent;
	unsigned int nirqs;
	int ref_irq;
	int ret;
	int k;

	p = devm_kzalloc(dev, sizeof(*p), GFP_KERNEL);
	if (!p)
		return -ENOMEM;

	/* deal with driver instance configuration */
	of_property_read_u32(dev->of_node, "sense-bitfield-width",
			     &p->sense_bitfield_width);
	control_parent = of_property_read_bool(dev->of_node, "control-parent");
	if (!p->sense_bitfield_width)
		p->sense_bitfield_width = 4; /* default to 4 bits */

	p->pdev = pdev;
	platform_set_drvdata(pdev, p);

	config = of_device_get_match_data(dev);

	pm_runtime_enable(dev);
	pm_runtime_get_sync(dev);

	/* get hold of register banks */
	memset(io, 0, sizeof(io));
	for (k = 0; k < INTC_IRQPIN_REG_NR; k++) {
		io[k] = platform_get_resource(pdev, IORESOURCE_MEM, k);
		if (!io[k] && k < INTC_IRQPIN_REG_NR_MANDATORY) {
			dev_err(dev, "not enough IOMEM resources\n");
			ret = -EINVAL;
			goto err0;
		}
	}

	/* allow any number of IRQs between 1 and INTC_IRQPIN_MAX */
	for (k = 0; k < INTC_IRQPIN_MAX; k++) {
		irq = platform_get_resource(pdev, IORESOURCE_IRQ, k);
		if (!irq)
			break;

		p->irq[k].p = p;
		p->irq[k].requested_irq = irq->start;
	}

	nirqs = k;
	if (nirqs < 1) {
		dev_err(dev, "not enough IRQ resources\n");
		ret = -EINVAL;
		goto err0;
	}

	/* ioremap IOMEM and setup read/write callbacks */
	for (k = 0; k < INTC_IRQPIN_REG_NR; k++) {
		i = &p->iomem[k];

		/* handle optional registers */
		if (!io[k])
			continue;

		switch (resource_size(io[k])) {
		case 1:
			i->width = 8;
			i->read = intc_irqpin_read8;
			i->write = intc_irqpin_write8;
			break;
		case 4:
			i->width = 32;
			i->read = intc_irqpin_read32;
			i->write = intc_irqpin_write32;
			break;
		default:
			dev_err(dev, "IOMEM size mismatch\n");
			ret = -EINVAL;
			goto err0;
		}

		i->iomem = devm_ioremap(dev, io[k]->start,
<<<<<<< HEAD
						resource_size(io[k]));
=======
					resource_size(io[k]));
>>>>>>> 04d5ce62
		if (!i->iomem) {
			dev_err(dev, "failed to remap IOMEM\n");
			ret = -ENXIO;
			goto err0;
		}
	}

	/* configure "individual IRQ mode" where needed */
	if (config && config->needs_irlm) {
		if (io[INTC_IRQPIN_REG_IRLM])
			intc_irqpin_read_modify_write(p, INTC_IRQPIN_REG_IRLM,
						      config->irlm_bit, 1, 1);
		else
			dev_warn(dev, "unable to select IRLM mode\n");
	}

	/* mask all interrupts using priority */
	for (k = 0; k < nirqs; k++)
		intc_irqpin_mask_unmask_prio(p, k, 1);

	/* clear all pending interrupts */
	intc_irqpin_write(p, INTC_IRQPIN_REG_SOURCE, 0x0);

	/* scan for shared interrupt lines */
	ref_irq = p->irq[0].requested_irq;
	p->shared_irqs = 1;
	for (k = 1; k < nirqs; k++) {
		if (ref_irq != p->irq[k].requested_irq) {
			p->shared_irqs = 0;
			break;
		}
	}

	/* use more severe masking method if requested */
	if (control_parent) {
		enable_fn = intc_irqpin_irq_enable_force;
		disable_fn = intc_irqpin_irq_disable_force;
	} else if (!p->shared_irqs) {
		enable_fn = intc_irqpin_irq_enable;
		disable_fn = intc_irqpin_irq_disable;
	} else {
		enable_fn = intc_irqpin_shared_irq_enable;
		disable_fn = intc_irqpin_shared_irq_disable;
	}

	irq_chip = &p->irq_chip;
	irq_chip->name = "intc-irqpin";
	irq_chip->parent_device = dev;
	irq_chip->irq_mask = disable_fn;
	irq_chip->irq_unmask = enable_fn;
	irq_chip->irq_set_type = intc_irqpin_irq_set_type;
	irq_chip->irq_set_wake = intc_irqpin_irq_set_wake;
	irq_chip->flags	= IRQCHIP_MASK_ON_SUSPEND;

	p->irq_domain = irq_domain_add_simple(dev->of_node, nirqs, 0,
					      &intc_irqpin_irq_domain_ops, p);
	if (!p->irq_domain) {
		ret = -ENXIO;
		dev_err(dev, "cannot initialize irq domain\n");
		goto err0;
	}

	if (p->shared_irqs) {
		/* request one shared interrupt */
		if (devm_request_irq(dev, p->irq[0].requested_irq,
				intc_irqpin_shared_irq_handler,
				IRQF_SHARED, name, p)) {
			dev_err(dev, "failed to request low IRQ\n");
			ret = -ENOENT;
			goto err1;
		}
	} else {
		/* request interrupts one by one */
		for (k = 0; k < nirqs; k++) {
			if (devm_request_irq(dev, p->irq[k].requested_irq,
					     intc_irqpin_irq_handler, 0, name,
					     &p->irq[k])) {
				dev_err(dev, "failed to request low IRQ\n");
				ret = -ENOENT;
				goto err1;
			}
		}
	}

	/* unmask all interrupts on prio level */
	for (k = 0; k < nirqs; k++)
		intc_irqpin_mask_unmask_prio(p, k, 0);

	dev_info(dev, "driving %d irqs\n", nirqs);

	return 0;

err1:
	irq_domain_remove(p->irq_domain);
err0:
	pm_runtime_put(dev);
	pm_runtime_disable(dev);
	return ret;
}

static int intc_irqpin_remove(struct platform_device *pdev)
{
	struct intc_irqpin_priv *p = platform_get_drvdata(pdev);

	irq_domain_remove(p->irq_domain);
	pm_runtime_put(&pdev->dev);
	pm_runtime_disable(&pdev->dev);
	return 0;
}

static int __maybe_unused intc_irqpin_suspend(struct device *dev)
{
	struct intc_irqpin_priv *p = dev_get_drvdata(dev);

	if (atomic_read(&p->wakeup_path))
		device_set_wakeup_path(dev);

	return 0;
}

static SIMPLE_DEV_PM_OPS(intc_irqpin_pm_ops, intc_irqpin_suspend, NULL);

static struct platform_driver intc_irqpin_device_driver = {
	.probe		= intc_irqpin_probe,
	.remove		= intc_irqpin_remove,
	.driver		= {
		.name	= "renesas_intc_irqpin",
		.of_match_table = intc_irqpin_dt_ids,
		.pm	= &intc_irqpin_pm_ops,
	}
};

static int __init intc_irqpin_init(void)
{
	return platform_driver_register(&intc_irqpin_device_driver);
}
postcore_initcall(intc_irqpin_init);

static void __exit intc_irqpin_exit(void)
{
	platform_driver_unregister(&intc_irqpin_device_driver);
}
module_exit(intc_irqpin_exit);

MODULE_AUTHOR("Magnus Damm");
MODULE_DESCRIPTION("Renesas INTC External IRQ Pin Driver");
MODULE_LICENSE("GPL v2");<|MERGE_RESOLUTION|>--- conflicted
+++ resolved
@@ -461,11 +461,7 @@
 		}
 
 		i->iomem = devm_ioremap(dev, io[k]->start,
-<<<<<<< HEAD
-						resource_size(io[k]));
-=======
 					resource_size(io[k]));
->>>>>>> 04d5ce62
 		if (!i->iomem) {
 			dev_err(dev, "failed to remap IOMEM\n");
 			ret = -ENXIO;
