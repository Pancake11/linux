--- conflicted
+++ resolved
@@ -806,17 +806,10 @@
 		       AP_QID_CARD(zq->queue->qid),
 		       AP_QID_QUEUE(zq->queue->qid),
 		       (int) msg->hdr.type);
-<<<<<<< HEAD
-		ZCRYPT_DBF_ERR("dev=%02x.%04x unknown response type 0x%02x => online=0 rc=EAGAIN\n",
-			       AP_QID_CARD(zq->queue->qid),
-			       AP_QID_QUEUE(zq->queue->qid),
-			       (int) msg->hdr.type);
-=======
 		ZCRYPT_DBF_ERR(
 			"%s dev=%02x.%04x unknown response type 0x%02x => online=0 rc=EAGAIN\n",
 			__func__, AP_QID_CARD(zq->queue->qid),
 			AP_QID_QUEUE(zq->queue->qid), (int) msg->hdr.type);
->>>>>>> df0cc57e
 		ap_send_online_uevent(&zq->queue->ap_dev, zq->online);
 		return -EAGAIN;
 	}
@@ -848,17 +841,10 @@
 		       AP_QID_CARD(zq->queue->qid),
 		       AP_QID_QUEUE(zq->queue->qid),
 		       (int) msg->hdr.type);
-<<<<<<< HEAD
-		ZCRYPT_DBF_ERR("dev=%02x.%04x unknown response type 0x%02x => online=0 rc=EAGAIN\n",
-			       AP_QID_CARD(zq->queue->qid),
-			       AP_QID_QUEUE(zq->queue->qid),
-			       (int) msg->hdr.type);
-=======
 		ZCRYPT_DBF_ERR(
 			"%s dev=%02x.%04x unknown response type 0x%02x => online=0 rc=EAGAIN\n",
 			__func__, AP_QID_CARD(zq->queue->qid),
 			AP_QID_QUEUE(zq->queue->qid), (int) msg->hdr.type);
->>>>>>> df0cc57e
 		ap_send_online_uevent(&zq->queue->ap_dev, zq->online);
 		return -EAGAIN;
 	}
@@ -885,17 +871,10 @@
 		       AP_QID_CARD(zq->queue->qid),
 		       AP_QID_QUEUE(zq->queue->qid),
 		       (int) msg->hdr.type);
-<<<<<<< HEAD
-		ZCRYPT_DBF_ERR("dev=%02x.%04x unknown response type 0x%02x => online=0 rc=EAGAIN\n",
-			       AP_QID_CARD(zq->queue->qid),
-			       AP_QID_QUEUE(zq->queue->qid),
-			       (int) msg->hdr.type);
-=======
 		ZCRYPT_DBF_ERR(
 			"%s dev=%02x.%04x unknown response type 0x%02x => online=0 rc=EAGAIN\n",
 			__func__, AP_QID_CARD(zq->queue->qid),
 			AP_QID_QUEUE(zq->queue->qid), (int) msg->hdr.type);
->>>>>>> df0cc57e
 		ap_send_online_uevent(&zq->queue->ap_dev, zq->online);
 		return -EAGAIN;
 	}
@@ -923,17 +902,10 @@
 		       AP_QID_CARD(zq->queue->qid),
 		       AP_QID_QUEUE(zq->queue->qid),
 		       (int) msg->hdr.type);
-<<<<<<< HEAD
-		ZCRYPT_DBF_ERR("dev=%02x.%04x unknown response type 0x%02x => online=0 rc=EAGAIN\n",
-			       AP_QID_CARD(zq->queue->qid),
-			       AP_QID_QUEUE(zq->queue->qid),
-			       (int) msg->hdr.type);
-=======
 		ZCRYPT_DBF_ERR(
 			"%s dev=%02x.%04x unknown response type 0x%02x => online=0 rc=EAGAIN\n",
 			__func__, AP_QID_CARD(zq->queue->qid),
 			AP_QID_QUEUE(zq->queue->qid), (int) msg->hdr.type);
->>>>>>> df0cc57e
 		ap_send_online_uevent(&zq->queue->ap_dev, zq->online);
 		return -EAGAIN;
 	}
