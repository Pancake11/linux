/*
 * Universal Flash Storage Host controller driver
 *
 * This code is based on drivers/scsi/ufs/ufshci.h
 * Copyright (C) 2011-2013 Samsung India Software Operations
 *
 * Authors:
 *	Santosh Yaraganavi <santosh.sy@samsung.com>
 *	Vinayak Holikatti <h.vinayak@samsung.com>
 *
 * This program is free software; you can redistribute it and/or
 * modify it under the terms of the GNU General Public License
 * as published by the Free Software Foundation; either version 2
 * of the License, or (at your option) any later version.
 * See the COPYING file in the top-level directory or visit
 * <http://www.gnu.org/licenses/gpl-2.0.html>
 *
 * This program is distributed in the hope that it will be useful,
 * but WITHOUT ANY WARRANTY; without even the implied warranty of
 * MERCHANTABILITY or FITNESS FOR A PARTICULAR PURPOSE.  See the
 * GNU General Public License for more details.
 *
 * This program is provided "AS IS" and "WITH ALL FAULTS" and
 * without warranty of any kind. You are solely responsible for
 * determining the appropriateness of using and distributing
 * the program and assume all risks associated with your exercise
 * of rights with respect to the program, including but not limited
 * to infringement of third party rights, the risks and costs of
 * program errors, damage to or loss of data, programs or equipment,
 * and unavailability or interruption of operations. Under no
 * circumstances will the contributor of this Program be liable for
 * any damages of any kind arising from your use or distribution of
 * this program.
 */

#ifndef _UFSHCI_H
#define _UFSHCI_H

enum {
	TASK_REQ_UPIU_SIZE_DWORDS	= 8,
	TASK_RSP_UPIU_SIZE_DWORDS	= 8,
	ALIGNED_UPIU_SIZE		= 512,
};

/* UFSHCI Registers */
enum {
	REG_CONTROLLER_CAPABILITIES		= 0x00,
	REG_UFS_VERSION				= 0x08,
	REG_CONTROLLER_DEV_ID			= 0x10,
	REG_CONTROLLER_PROD_ID			= 0x14,
	REG_AUTO_HIBERNATE_IDLE_TIMER		= 0x18,
	REG_INTERRUPT_STATUS			= 0x20,
	REG_INTERRUPT_ENABLE			= 0x24,
	REG_CONTROLLER_STATUS			= 0x30,
	REG_CONTROLLER_ENABLE			= 0x34,
	REG_UIC_ERROR_CODE_PHY_ADAPTER_LAYER	= 0x38,
	REG_UIC_ERROR_CODE_DATA_LINK_LAYER	= 0x3C,
	REG_UIC_ERROR_CODE_NETWORK_LAYER	= 0x40,
	REG_UIC_ERROR_CODE_TRANSPORT_LAYER	= 0x44,
	REG_UIC_ERROR_CODE_DME			= 0x48,
	REG_UTP_TRANSFER_REQ_INT_AGG_CONTROL	= 0x4C,
	REG_UTP_TRANSFER_REQ_LIST_BASE_L	= 0x50,
	REG_UTP_TRANSFER_REQ_LIST_BASE_H	= 0x54,
	REG_UTP_TRANSFER_REQ_DOOR_BELL		= 0x58,
	REG_UTP_TRANSFER_REQ_LIST_CLEAR		= 0x5C,
	REG_UTP_TRANSFER_REQ_LIST_RUN_STOP	= 0x60,
	REG_UTP_TASK_REQ_LIST_BASE_L		= 0x70,
	REG_UTP_TASK_REQ_LIST_BASE_H		= 0x74,
	REG_UTP_TASK_REQ_DOOR_BELL		= 0x78,
	REG_UTP_TASK_REQ_LIST_CLEAR		= 0x7C,
	REG_UTP_TASK_REQ_LIST_RUN_STOP		= 0x80,
	REG_UIC_COMMAND				= 0x90,
	REG_UIC_COMMAND_ARG_1			= 0x94,
	REG_UIC_COMMAND_ARG_2			= 0x98,
	REG_UIC_COMMAND_ARG_3			= 0x9C,

	UFSHCI_REG_SPACE_SIZE			= 0xA0,

	REG_UFS_CCAP				= 0x100,
	REG_UFS_CRYPTOCAP			= 0x104,

	UFSHCI_CRYPTO_REG_SPACE_SIZE		= 0x400,
};

/* Controller capability masks */
enum {
	MASK_TRANSFER_REQUESTS_SLOTS		= 0x0000001F,
	MASK_TASK_MANAGEMENT_REQUEST_SLOTS	= 0x00070000,
	MASK_64_ADDRESSING_SUPPORT		= 0x01000000,
	MASK_OUT_OF_ORDER_DATA_DELIVERY_SUPPORT	= 0x02000000,
	MASK_UIC_DME_TEST_MODE_SUPPORT		= 0x04000000,
};

#define UFS_MASK(mask, offset)		((mask) << (offset))

/* UFS Version 08h */
#define MINOR_VERSION_NUM_MASK		UFS_MASK(0xFFFF, 0)
#define MAJOR_VERSION_NUM_MASK		UFS_MASK(0xFFFF, 16)

/* Controller UFSHCI version */
enum {
	UFSHCI_VERSION_10 = 0x00010000, /* 1.0 */
	UFSHCI_VERSION_11 = 0x00010100, /* 1.1 */
	UFSHCI_VERSION_20 = 0x00000200, /* 2.0 */
	UFSHCI_VERSION_21 = 0x00000210, /* 2.1 */
};

/*
 * HCDDID - Host Controller Identification Descriptor
 *	  - Device ID and Device Class 10h
 */
#define DEVICE_CLASS	UFS_MASK(0xFFFF, 0)
#define DEVICE_ID	UFS_MASK(0xFF, 24)

/*
 * HCPMID - Host Controller Identification Descriptor
 *	  - Product/Manufacturer ID  14h
 */
#define MANUFACTURE_ID_MASK	UFS_MASK(0xFFFF, 0)
#define PRODUCT_ID_MASK		UFS_MASK(0xFFFF, 16)

/*
 * IS - Interrupt Status - 20h
 */
#define UTP_TRANSFER_REQ_COMPL			0x1
#define UIC_DME_END_PT_RESET			0x2
#define UIC_ERROR				0x4
#define UIC_TEST_MODE				0x8
#define UIC_POWER_MODE				0x10
#define UIC_HIBERNATE_EXIT			0x20
#define UIC_HIBERNATE_ENTER			0x40
#define UIC_LINK_LOST				0x80
#define UIC_LINK_STARTUP			0x100
#define UTP_TASK_REQ_COMPL			0x200
#define UIC_COMMAND_COMPL			0x400
#define DEVICE_FATAL_ERROR			0x800
#define CONTROLLER_FATAL_ERROR			0x10000
#define SYSTEM_BUS_FATAL_ERROR			0x20000

#define UFSHCD_UIC_PWR_MASK	(UIC_HIBERNATE_ENTER |\
				UIC_HIBERNATE_EXIT |\
				UIC_POWER_MODE)

#define UFSHCD_UIC_MASK		(UIC_COMMAND_COMPL | UFSHCD_UIC_PWR_MASK)

#define UFSHCD_ERROR_MASK	(UIC_ERROR |\
				DEVICE_FATAL_ERROR |\
				CONTROLLER_FATAL_ERROR |\
				SYSTEM_BUS_FATAL_ERROR)

#define INT_FATAL_ERRORS	(DEVICE_FATAL_ERROR |\
				CONTROLLER_FATAL_ERROR |\
				SYSTEM_BUS_FATAL_ERROR)

/* HCS - Host Controller Status 30h */
#define DEVICE_PRESENT				0x1
#define UTP_TRANSFER_REQ_LIST_READY		0x2
#define UTP_TASK_REQ_LIST_READY			0x4
#define UIC_COMMAND_READY			0x8
<<<<<<< HEAD
=======
#define HOST_ERROR_INDICATOR			0x10
#define DEVICE_ERROR_INDICATOR			0x20
>>>>>>> 661e50bc
#define UIC_POWER_MODE_CHANGE_REQ_STATUS_MASK	UFS_MASK(0x7, 8)

#define UFSHCD_STATUS_READY	(UTP_TRANSFER_REQ_LIST_READY |\
				UTP_TASK_REQ_LIST_READY |\
				UIC_COMMAND_READY)

enum {
	PWR_OK		= 0x0,
	PWR_LOCAL	= 0x01,
	PWR_REMOTE	= 0x02,
	PWR_BUSY	= 0x03,
	PWR_ERROR_CAP	= 0x04,
	PWR_FATAL_ERROR	= 0x05,
};

/* HCE - Host Controller Enable 34h */
#define CONTROLLER_ENABLE	0x1
#define CONTROLLER_DISABLE	0x0
#define CRYPTO_GENERAL_ENABLE	0x2

/* UECPA - Host UIC Error Code PHY Adapter Layer 38h */
#define UIC_PHY_ADAPTER_LAYER_ERROR			0x80000000
#define UIC_PHY_ADAPTER_LAYER_ERROR_CODE_MASK		0x1F
#define UIC_PHY_ADAPTER_LAYER_LANE_ERR_MASK		0xF

/* UECDL - Host UIC Error Code Data Link Layer 3Ch */
#define UIC_DATA_LINK_LAYER_ERROR		0x80000000
#define UIC_DATA_LINK_LAYER_ERROR_CODE_MASK	0x7FFF
#define UIC_DATA_LINK_LAYER_ERROR_TCX_REP_TIMER_EXP	0x2
#define UIC_DATA_LINK_LAYER_ERROR_AFCX_REQ_TIMER_EXP	0x4
#define UIC_DATA_LINK_LAYER_ERROR_FCX_PRO_TIMER_EXP	0x8
#define UIC_DATA_LINK_LAYER_ERROR_RX_BUF_OF	0x20
#define UIC_DATA_LINK_LAYER_ERROR_PA_INIT	0x2000
#define UIC_DATA_LINK_LAYER_ERROR_NAC_RECEIVED	0x0001
#define UIC_DATA_LINK_LAYER_ERROR_TCx_REPLAY_TIMEOUT 0x0002

/* UECN - Host UIC Error Code Network Layer 40h */
#define UIC_NETWORK_LAYER_ERROR			0x80000000
#define UIC_NETWORK_LAYER_ERROR_CODE_MASK	0x7
#define UIC_NETWORK_UNSUPPORTED_HEADER_TYPE	0x1
#define UIC_NETWORK_BAD_DEVICEID_ENC		0x2
#define UIC_NETWORK_LHDR_TRAP_PACKET_DROPPING	0x4

/* UECT - Host UIC Error Code Transport Layer 44h */
#define UIC_TRANSPORT_LAYER_ERROR		0x80000000
#define UIC_TRANSPORT_LAYER_ERROR_CODE_MASK	0x7F
#define UIC_TRANSPORT_UNSUPPORTED_HEADER_TYPE	0x1
#define UIC_TRANSPORT_UNKNOWN_CPORTID		0x2
#define UIC_TRANSPORT_NO_CONNECTION_RX		0x4
#define UIC_TRANSPORT_CONTROLLED_SEGMENT_DROPPING	0x8
#define UIC_TRANSPORT_BAD_TC			0x10
#define UIC_TRANSPORT_E2E_CREDIT_OVERFOW	0x20
#define UIC_TRANSPORT_SAFETY_VALUE_DROPPING	0x40

/* UECDME - Host UIC Error Code DME 48h */
#define UIC_DME_ERROR			0x80000000
#define UIC_DME_ERROR_CODE_MASK		0x1

/* UTRIACR - Interrupt Aggregation control register - 0x4Ch */
#define INT_AGGR_TIMEOUT_VAL_MASK		0xFF
#define INT_AGGR_COUNTER_THRESHOLD_MASK		UFS_MASK(0x1F, 8)
#define INT_AGGR_COUNTER_AND_TIMER_RESET	0x10000
#define INT_AGGR_STATUS_BIT			0x100000
#define INT_AGGR_PARAM_WRITE			0x1000000
#define INT_AGGR_ENABLE				0x80000000

/* UTRLRSR - UTP Transfer Request Run-Stop Register 60h */
#define UTP_TRANSFER_REQ_LIST_RUN_STOP_BIT	0x1

/* UTMRLRSR - UTP Task Management Request Run-Stop Register 80h */
#define UTP_TASK_REQ_LIST_RUN_STOP_BIT		0x1

/* UICCMD - UIC Command */
#define COMMAND_OPCODE_MASK		0xFF
#define GEN_SELECTOR_INDEX_MASK		0xFFFF

#define MIB_ATTRIBUTE_MASK		UFS_MASK(0xFFFF, 16)
#define RESET_LEVEL			0xFF

#define ATTR_SET_TYPE_MASK		UFS_MASK(0xFF, 16)
#define CONFIG_RESULT_CODE_MASK		0xFF
#define GENERIC_ERROR_CODE_MASK		0xFF

/* GenSelectorIndex calculation macros for M-PHY attributes */
#define UIC_ARG_MPHY_TX_GEN_SEL_INDEX(lane) (lane)
#define UIC_ARG_MPHY_RX_GEN_SEL_INDEX(lane) (PA_MAXDATALANES + (lane))

#define UIC_ARG_MIB_SEL(attr, sel)	((((attr) & 0xFFFF) << 16) |\
					 ((sel) & 0xFFFF))
#define UIC_ARG_MIB(attr)		UIC_ARG_MIB_SEL(attr, 0)
#define UIC_ARG_ATTR_TYPE(t)		(((t) & 0xFF) << 16)
#define UIC_GET_ATTR_ID(v)		(((v) >> 16) & 0xFFFF)

/* Link Status*/
enum link_status {
	UFSHCD_LINK_IS_DOWN	= 1,
	UFSHCD_LINK_IS_UP	= 2,
};

/* UIC Commands */
enum uic_cmd_dme {
	UIC_CMD_DME_GET			= 0x01,
	UIC_CMD_DME_SET			= 0x02,
	UIC_CMD_DME_PEER_GET		= 0x03,
	UIC_CMD_DME_PEER_SET		= 0x04,
	UIC_CMD_DME_POWERON		= 0x10,
	UIC_CMD_DME_POWEROFF		= 0x11,
	UIC_CMD_DME_ENABLE		= 0x12,
	UIC_CMD_DME_RESET		= 0x14,
	UIC_CMD_DME_END_PT_RST		= 0x15,
	UIC_CMD_DME_LINK_STARTUP	= 0x16,
	UIC_CMD_DME_HIBER_ENTER		= 0x17,
	UIC_CMD_DME_HIBER_EXIT		= 0x18,
	UIC_CMD_DME_TEST_MODE		= 0x1A,
};

/* UIC Config result code / Generic error code */
enum {
	UIC_CMD_RESULT_SUCCESS			= 0x00,
	UIC_CMD_RESULT_INVALID_ATTR		= 0x01,
	UIC_CMD_RESULT_FAILURE			= 0x01,
	UIC_CMD_RESULT_INVALID_ATTR_VALUE	= 0x02,
	UIC_CMD_RESULT_READ_ONLY_ATTR		= 0x03,
	UIC_CMD_RESULT_WRITE_ONLY_ATTR		= 0x04,
	UIC_CMD_RESULT_BAD_INDEX		= 0x05,
	UIC_CMD_RESULT_LOCKED_ATTR		= 0x06,
	UIC_CMD_RESULT_BAD_TEST_FEATURE_INDEX	= 0x07,
	UIC_CMD_RESULT_PEER_COMM_FAILURE	= 0x08,
	UIC_CMD_RESULT_BUSY			= 0x09,
	UIC_CMD_RESULT_DME_FAILURE		= 0x0A,
};

#define MASK_UIC_COMMAND_RESULT			0xFF

#define INT_AGGR_COUNTER_THLD_VAL(c)	(((c) & 0x1F) << 8)
#define INT_AGGR_TIMEOUT_VAL(t)		(((t) & 0xFF) << 0)

/* Interrupt disable masks */
enum {
	/* Interrupt disable mask for UFSHCI v1.0 */
	INTERRUPT_MASK_ALL_VER_10	= 0x30FFF,
	INTERRUPT_MASK_RW_VER_10	= 0x30000,

	/* Interrupt disable mask for UFSHCI v1.1 */
	INTERRUPT_MASK_ALL_VER_11	= 0x31FFF,

	/* Interrupt disable mask for UFSHCI v2.1 */
	INTERRUPT_MASK_ALL_VER_21	= 0x71FFF,
};

/*
 * Request Descriptor Definitions
 */

/* Transfer request command type */
enum {
	UTP_CMD_TYPE_SCSI		= 0x0,
	UTP_CMD_TYPE_UFS		= 0x1,
	UTP_CMD_TYPE_DEV_MANAGE		= 0x2,
};

/* To accommodate UFS2.0 required Command type */
enum {
	UTP_CMD_TYPE_UFS_STORAGE	= 0x1,
};

enum {
	UTP_SCSI_COMMAND		= 0x00000000,
	UTP_NATIVE_UFS_COMMAND		= 0x10000000,
	UTP_DEVICE_MANAGEMENT_FUNCTION	= 0x20000000,
	UTP_REQ_DESC_INT_CMD		= 0x01000000,
};

/* UTP Transfer Request Data Direction (DD) */
enum {
	UTP_NO_DATA_TRANSFER	= 0x00000000,
	UTP_HOST_TO_DEVICE	= 0x02000000,
	UTP_DEVICE_TO_HOST	= 0x04000000,
};

/* Overall command status values */
enum {
	OCS_SUCCESS			= 0x0,
	OCS_INVALID_CMD_TABLE_ATTR	= 0x1,
	OCS_INVALID_PRDT_ATTR		= 0x2,
	OCS_MISMATCH_DATA_BUF_SIZE	= 0x3,
	OCS_MISMATCH_RESP_UPIU_SIZE	= 0x4,
	OCS_PEER_COMM_FAILURE		= 0x5,
	OCS_ABORTED			= 0x6,
	OCS_FATAL_ERROR			= 0x7,
	OCS_INVALID_COMMAND_STATUS	= 0x0F,
	MASK_OCS			= 0x0F,
};

/* The maximum length of the data byte count field in the PRDT is 256KB */
#define PRDT_DATA_BYTE_COUNT_MAX	(256 * 1024)
/* The granularity of the data byte count field in the PRDT is 32-bit */
#define PRDT_DATA_BYTE_COUNT_PAD	4

/**
 * struct ufshcd_sg_entry - UFSHCI PRD Entry
 * @base_addr: Lower 32bit physical address DW-0
 * @upper_addr: Upper 32bit physical address DW-1
 * @reserved: Reserved for future use DW-2
 * @size: size of physical segment DW-3
 */
struct ufshcd_sg_entry {
	__le32    base_addr;
	__le32    upper_addr;
	__le32    reserved;
	__le32    size;
};

/**
 * struct utp_transfer_cmd_desc - UFS Command Descriptor structure
 * @command_upiu: Command UPIU Frame address
 * @response_upiu: Response UPIU Frame address
 * @prd_table: Physical Region Descriptor
 */
struct utp_transfer_cmd_desc {
	u8 command_upiu[ALIGNED_UPIU_SIZE];
	u8 response_upiu[ALIGNED_UPIU_SIZE];
	struct ufshcd_sg_entry    prd_table[SG_ALL];
};

/**
 * struct request_desc_header - Descriptor Header common to both UTRD and UTMRD
 * @dword0: Descriptor Header DW0
 * @dword1: Descriptor Header DW1
 * @dword2: Descriptor Header DW2
 * @dword3: Descriptor Header DW3
 */
struct request_desc_header {
	__le32 dword_0;
	__le32 dword_1;
	__le32 dword_2;
	__le32 dword_3;
};

/**
 * struct utp_transfer_req_desc - UTRD structure
 * @header: UTRD header DW-0 to DW-3
 * @command_desc_base_addr_lo: UCD base address low DW-4
 * @command_desc_base_addr_hi: UCD base address high DW-5
 * @response_upiu_length: response UPIU length DW-6
 * @response_upiu_offset: response UPIU offset DW-6
 * @prd_table_length: Physical region descriptor length DW-7
 * @prd_table_offset: Physical region descriptor offset DW-7
 */
struct utp_transfer_req_desc {

	/* DW 0-3 */
	struct request_desc_header header;

	/* DW 4-5*/
	__le32  command_desc_base_addr_lo;
	__le32  command_desc_base_addr_hi;

	/* DW 6 */
	__le16  response_upiu_length;
	__le16  response_upiu_offset;

	/* DW 7 */
	__le16  prd_table_length;
	__le16  prd_table_offset;
};

/**
 * struct utp_task_req_desc - UTMRD structure
 * @header: UTMRD header DW-0 to DW-3
 * @task_req_upiu: Pointer to task request UPIU DW-4 to DW-11
 * @task_rsp_upiu: Pointer to task response UPIU DW12 to DW-19
 */
struct utp_task_req_desc {

	/* DW 0-3 */
	struct request_desc_header header;

	/* DW 4-11 */
	__le32 task_req_upiu[TASK_REQ_UPIU_SIZE_DWORDS];

	/* DW 12-19 */
	__le32 task_rsp_upiu[TASK_RSP_UPIU_SIZE_DWORDS];
};

#endif /* End of Header */<|MERGE_RESOLUTION|>--- conflicted
+++ resolved
@@ -157,11 +157,8 @@
 #define UTP_TRANSFER_REQ_LIST_READY		0x2
 #define UTP_TASK_REQ_LIST_READY			0x4
 #define UIC_COMMAND_READY			0x8
-<<<<<<< HEAD
-=======
 #define HOST_ERROR_INDICATOR			0x10
 #define DEVICE_ERROR_INDICATOR			0x20
->>>>>>> 661e50bc
 #define UIC_POWER_MODE_CHANGE_REQ_STATUS_MASK	UFS_MASK(0x7, 8)
 
 #define UFSHCD_STATUS_READY	(UTP_TRANSFER_REQ_LIST_READY |\
