/*
 * sca3000_core.c -- support VTI sca3000 series accelerometers via SPI
 *
 * This program is free software; you can redistribute it and/or modify it
 * under the terms of the GNU General Public License version 2 as published by
 * the Free Software Foundation.
 *
 * Copyright (c) 2009 Jonathan Cameron <jic23@kernel.org>
 *
 * See industrialio/accels/sca3000.h for comments.
 */

#include <linux/interrupt.h>
#include <linux/fs.h>
#include <linux/device.h>
#include <linux/slab.h>
#include <linux/kernel.h>
#include <linux/spi/spi.h>
#include <linux/sysfs.h>
#include <linux/module.h>
#include <linux/iio/iio.h>
#include <linux/iio/sysfs.h>
#include <linux/iio/events.h>
#include <linux/iio/buffer.h>

#include "sca3000.h"

enum sca3000_variant {
	d01,
	e02,
	e04,
	e05,
};

/*
 * Note where option modes are not defined, the chip simply does not
 * support any.
 * Other chips in the sca3000 series use i2c and are not included here.
 *
 * Some of these devices are only listed in the family data sheet and
 * do not actually appear to be available.
 */
static const struct sca3000_chip_info sca3000_spi_chip_info_tbl[] = {
	[d01] = {
		.scale = 7357,
		.temp_output = true,
		.measurement_mode_freq = 250,
		.option_mode_1 = SCA3000_OP_MODE_BYPASS,
		.option_mode_1_freq = 250,
		.mot_det_mult_xz = {50, 100, 200, 350, 650, 1300},
		.mot_det_mult_y = {50, 100, 150, 250, 450, 850, 1750},
	},
	[e02] = {
		.scale = 9810,
		.measurement_mode_freq = 125,
		.option_mode_1 = SCA3000_OP_MODE_NARROW,
		.option_mode_1_freq = 63,
		.mot_det_mult_xz = {100, 150, 300, 550, 1050, 2050},
		.mot_det_mult_y = {50, 100, 200, 350, 700, 1350, 2700},
	},
	[e04] = {
		.scale = 19620,
		.measurement_mode_freq = 100,
		.option_mode_1 = SCA3000_OP_MODE_NARROW,
		.option_mode_1_freq = 50,
		.option_mode_2 = SCA3000_OP_MODE_WIDE,
		.option_mode_2_freq = 400,
		.mot_det_mult_xz = {200, 300, 600, 1100, 2100, 4100},
		.mot_det_mult_y = {100, 200, 400, 7000, 1400, 2700, 54000},
	},
	[e05] = {
		.scale = 61313,
		.measurement_mode_freq = 200,
		.option_mode_1 = SCA3000_OP_MODE_NARROW,
		.option_mode_1_freq = 50,
		.option_mode_2 = SCA3000_OP_MODE_WIDE,
		.option_mode_2_freq = 400,
		.mot_det_mult_xz = {600, 900, 1700, 3200, 6100, 11900},
		.mot_det_mult_y = {300, 600, 1200, 2000, 4100, 7800, 15600},
	},
};

int sca3000_write_reg(struct sca3000_state *st, u8 address, u8 val)
{
	st->tx[0] = SCA3000_WRITE_REG(address);
	st->tx[1] = val;
	return spi_write(st->us, st->tx, 2);
}

int sca3000_read_data_short(struct sca3000_state *st,
			    u8 reg_address_high,
			    int len)
{
	struct spi_transfer xfer[2] = {
		{
			.len = 1,
			.tx_buf = st->tx,
		}, {
			.len = len,
			.rx_buf = st->rx,
		}
	};
	st->tx[0] = SCA3000_READ_REG(reg_address_high);

	return spi_sync_transfer(st->us, xfer, ARRAY_SIZE(xfer));
}

/**
 * sca3000_reg_lock_on() test if the ctrl register lock is on
 *
 * Lock must be held.
 **/
static int sca3000_reg_lock_on(struct sca3000_state *st)
{
	int ret;

	ret = sca3000_read_data_short(st, SCA3000_REG_ADDR_STATUS, 1);
	if (ret < 0)
		return ret;

	return !(st->rx[0] & SCA3000_LOCKED);
}

/**
 * __sca3000_unlock_reg_lock() unlock the control registers
 *
 * Note the device does not appear to support doing this in a single transfer.
 * This should only ever be used as part of ctrl reg read.
 * Lock must be held before calling this
 **/
static int __sca3000_unlock_reg_lock(struct sca3000_state *st)
{
	struct spi_transfer xfer[3] = {
		{
			.len = 2,
			.cs_change = 1,
			.tx_buf = st->tx,
		}, {
			.len = 2,
			.cs_change = 1,
			.tx_buf = st->tx + 2,
		}, {
			.len = 2,
			.tx_buf = st->tx + 4,
		},
	};
	st->tx[0] = SCA3000_WRITE_REG(SCA3000_REG_ADDR_UNLOCK);
	st->tx[1] = 0x00;
	st->tx[2] = SCA3000_WRITE_REG(SCA3000_REG_ADDR_UNLOCK);
	st->tx[3] = 0x50;
	st->tx[4] = SCA3000_WRITE_REG(SCA3000_REG_ADDR_UNLOCK);
	st->tx[5] = 0xA0;

	return spi_sync_transfer(st->us, xfer, ARRAY_SIZE(xfer));
}

/**
 * sca3000_write_ctrl_reg() write to a lock protect ctrl register
 * @sel: selects which registers we wish to write to
 * @val: the value to be written
 *
 * Certain control registers are protected against overwriting by the lock
 * register and use a shared write address. This function allows writing of
 * these registers.
 * Lock must be held.
 **/
static int sca3000_write_ctrl_reg(struct sca3000_state *st,
				  u8 sel,
				  uint8_t val)
{
	int ret;

	ret = sca3000_reg_lock_on(st);
	if (ret < 0)
		goto error_ret;
	if (ret) {
		ret = __sca3000_unlock_reg_lock(st);
		if (ret)
			goto error_ret;
	}

	/* Set the control select register */
	ret = sca3000_write_reg(st, SCA3000_REG_ADDR_CTRL_SEL, sel);
	if (ret)
		goto error_ret;

	/* Write the actual value into the register */
	ret = sca3000_write_reg(st, SCA3000_REG_ADDR_CTRL_DATA, val);

error_ret:
	return ret;
}

/**
 * sca3000_read_ctrl_reg() read from lock protected control register.
 *
 * Lock must be held.
 **/
static int sca3000_read_ctrl_reg(struct sca3000_state *st,
				 u8 ctrl_reg)
{
	int ret;

	ret = sca3000_reg_lock_on(st);
	if (ret < 0)
		goto error_ret;
	if (ret) {
		ret = __sca3000_unlock_reg_lock(st);
		if (ret)
			goto error_ret;
	}
	/* Set the control select register */
	ret = sca3000_write_reg(st, SCA3000_REG_ADDR_CTRL_SEL, ctrl_reg);
	if (ret)
		goto error_ret;
	ret = sca3000_read_data_short(st, SCA3000_REG_ADDR_CTRL_DATA, 1);
	if (ret)
		goto error_ret;
	return st->rx[0];
error_ret:
	return ret;
}

/**
 * sca3000_show_rev() - sysfs interface to read the chip revision number
 **/
static ssize_t sca3000_show_rev(struct device *dev,
				struct device_attribute *attr,
				char *buf)
{
	int len = 0, ret;
	struct iio_dev *indio_dev = dev_to_iio_dev(dev);
	struct sca3000_state *st = iio_priv(indio_dev);

	mutex_lock(&st->lock);
	ret = sca3000_read_data_short(st, SCA3000_REG_ADDR_REVID, 1);
	if (ret < 0)
		goto error_ret;
	len += sprintf(buf + len,
		       "major=%d, minor=%d\n",
		       st->rx[0] & SCA3000_REVID_MAJOR_MASK,
		       st->rx[0] & SCA3000_REVID_MINOR_MASK);
error_ret:
	mutex_unlock(&st->lock);

	return ret ? ret : len;
}

/**
 * sca3000_show_available_measurement_modes() display available modes
 *
 * This is all read from chip specific data in the driver. Not all
 * of the sca3000 series support modes other than normal.
 **/
static ssize_t
sca3000_show_available_measurement_modes(struct device *dev,
					 struct device_attribute *attr,
					 char *buf)
{
	struct iio_dev *indio_dev = dev_to_iio_dev(dev);
	struct sca3000_state *st = iio_priv(indio_dev);
	int len = 0;

	len += sprintf(buf + len, "0 - normal mode");
	switch (st->info->option_mode_1) {
	case SCA3000_OP_MODE_NARROW:
		len += sprintf(buf + len, ", 1 - narrow mode");
		break;
	case SCA3000_OP_MODE_BYPASS:
		len += sprintf(buf + len, ", 1 - bypass mode");
		break;
	}
	switch (st->info->option_mode_2) {
	case SCA3000_OP_MODE_WIDE:
		len += sprintf(buf + len, ", 2 - wide mode");
		break;
	}
	/* always supported */
	len += sprintf(buf + len, " 3 - motion detection\n");

	return len;
}

/**
 * sca3000_show_measurement_mode() sysfs read of current mode
 **/
static ssize_t
sca3000_show_measurement_mode(struct device *dev,
			      struct device_attribute *attr,
			      char *buf)
{
	struct iio_dev *indio_dev = dev_to_iio_dev(dev);
	struct sca3000_state *st = iio_priv(indio_dev);
	int len = 0, ret;

	mutex_lock(&st->lock);
	ret = sca3000_read_data_short(st, SCA3000_REG_ADDR_MODE, 1);
	if (ret)
		goto error_ret;
	/* mask bottom 2 bits - only ones that are relevant */
	st->rx[0] &= 0x03;
	switch (st->rx[0]) {
	case SCA3000_MEAS_MODE_NORMAL:
		len += sprintf(buf + len, "0 - normal mode\n");
		break;
	case SCA3000_MEAS_MODE_MOT_DET:
		len += sprintf(buf + len, "3 - motion detection\n");
		break;
	case SCA3000_MEAS_MODE_OP_1:
		switch (st->info->option_mode_1) {
		case SCA3000_OP_MODE_NARROW:
			len += sprintf(buf + len, "1 - narrow mode\n");
			break;
		case SCA3000_OP_MODE_BYPASS:
			len += sprintf(buf + len, "1 - bypass mode\n");
			break;
		}
		break;
	case SCA3000_MEAS_MODE_OP_2:
		switch (st->info->option_mode_2) {
		case SCA3000_OP_MODE_WIDE:
			len += sprintf(buf + len, "2 - wide mode\n");
			break;
		}
		break;
	}

error_ret:
	mutex_unlock(&st->lock);

	return ret ? ret : len;
}

/**
 * sca3000_store_measurement_mode() set the current mode
 **/
static ssize_t
sca3000_store_measurement_mode(struct device *dev,
			       struct device_attribute *attr,
			       const char *buf,
			       size_t len)
{
	struct iio_dev *indio_dev = dev_to_iio_dev(dev);
	struct sca3000_state *st = iio_priv(indio_dev);
	int ret;
	u8 mask = 0x03;
	u8 val;

	mutex_lock(&st->lock);
	ret = kstrtou8(buf, 10, &val);
	if (ret)
		goto error_ret;
	if (val > 3) {
		ret = -EINVAL;
		goto error_ret;
	}
	ret = sca3000_read_data_short(st, SCA3000_REG_ADDR_MODE, 1);
	if (ret)
		goto error_ret;
	st->rx[0] &= ~mask;
	st->rx[0] |= (val & mask);
	ret = sca3000_write_reg(st, SCA3000_REG_ADDR_MODE, st->rx[0]);
	if (ret)
		goto error_ret;
	mutex_unlock(&st->lock);

	return len;

error_ret:
	mutex_unlock(&st->lock);

	return ret;
}

/*
 * Not even vaguely standard attributes so defined here rather than
 * in the relevant IIO core headers
 */
static IIO_DEVICE_ATTR(measurement_mode_available, S_IRUGO,
		       sca3000_show_available_measurement_modes,
		       NULL, 0);

static IIO_DEVICE_ATTR(measurement_mode, S_IRUGO | S_IWUSR,
		       sca3000_show_measurement_mode,
		       sca3000_store_measurement_mode,
		       0);

/* More standard attributes */

static IIO_DEVICE_ATTR(revision, S_IRUGO, sca3000_show_rev, NULL, 0);

static const struct iio_event_spec sca3000_event = {
	.type = IIO_EV_TYPE_MAG,
	.dir = IIO_EV_DIR_RISING,
	.mask_separate = BIT(IIO_EV_INFO_VALUE) | BIT(IIO_EV_INFO_ENABLE),
};

#define SCA3000_CHAN(index, mod)				\
	{							\
		.type = IIO_ACCEL,				\
		.modified = 1,					\
		.channel2 = mod,				\
		.info_mask_separate = BIT(IIO_CHAN_INFO_RAW),	\
		.info_mask_shared_by_type = BIT(IIO_CHAN_INFO_SCALE),\
		.info_mask_shared_by_all = BIT(IIO_CHAN_INFO_SAMP_FREQ),\
		.address = index,				\
		.scan_index = index,				\
		.scan_type = {					\
			.sign = 's',				\
			.realbits = 11,				\
			.storagebits = 16,			\
			.shift = 5,				\
		},						\
		.event_spec = &sca3000_event,			\
		.num_event_specs = 1,				\
	}

static const struct iio_chan_spec sca3000_channels[] = {
	SCA3000_CHAN(0, IIO_MOD_X),
	SCA3000_CHAN(1, IIO_MOD_Y),
	SCA3000_CHAN(2, IIO_MOD_Z),
};

static const struct iio_chan_spec sca3000_channels_with_temp[] = {
	SCA3000_CHAN(0, IIO_MOD_X),
	SCA3000_CHAN(1, IIO_MOD_Y),
	SCA3000_CHAN(2, IIO_MOD_Z),
	{
		.type = IIO_TEMP,
		.info_mask_separate = BIT(IIO_CHAN_INFO_RAW),
		.info_mask_shared_by_type = BIT(IIO_CHAN_INFO_SCALE) |
			BIT(IIO_CHAN_INFO_OFFSET),
		/* No buffer support */
		.scan_index = -1,
	},
};

static u8 sca3000_addresses[3][3] = {
	[0] = {SCA3000_REG_ADDR_X_MSB, SCA3000_REG_CTRL_SEL_MD_X_TH,
	       SCA3000_MD_CTRL_OR_X},
	[1] = {SCA3000_REG_ADDR_Y_MSB, SCA3000_REG_CTRL_SEL_MD_Y_TH,
	       SCA3000_MD_CTRL_OR_Y},
	[2] = {SCA3000_REG_ADDR_Z_MSB, SCA3000_REG_CTRL_SEL_MD_Z_TH,
	       SCA3000_MD_CTRL_OR_Z},
};

/**
 * __sca3000_get_base_freq() obtain mode specific base frequency
 *
 * lock must be held
 **/
static inline int __sca3000_get_base_freq(struct sca3000_state *st,
					  const struct sca3000_chip_info *info,
					  int *base_freq)
{
	int ret;

	ret = sca3000_read_data_short(st, SCA3000_REG_ADDR_MODE, 1);
	if (ret)
		goto error_ret;
	switch (0x03 & st->rx[0]) {
	case SCA3000_MEAS_MODE_NORMAL:
		*base_freq = info->measurement_mode_freq;
		break;
	case SCA3000_MEAS_MODE_OP_1:
		*base_freq = info->option_mode_1_freq;
		break;
	case SCA3000_MEAS_MODE_OP_2:
		*base_freq = info->option_mode_2_freq;
		break;
<<<<<<< HEAD
=======
	default:
		ret = -EINVAL;
>>>>>>> d06e622d
	}
error_ret:
	return ret;
}

/**
 * read_raw handler for IIO_CHAN_INFO_SAMP_FREQ
 *
 * lock must be held
 **/
static int read_raw_samp_freq(struct sca3000_state *st, int *val)
{
	int ret;

	ret = __sca3000_get_base_freq(st, st->info, val);
	if (ret)
		return ret;

	ret = sca3000_read_ctrl_reg(st, SCA3000_REG_CTRL_SEL_OUT_CTRL);
	if (ret < 0)
		return ret;

	if (*val > 0) {
		ret &= SCA3000_OUT_CTRL_BUF_DIV_MASK;
		switch (ret) {
		case SCA3000_OUT_CTRL_BUF_DIV_2:
			*val /= 2;
			break;
		case SCA3000_OUT_CTRL_BUF_DIV_4:
			*val /= 4;
			break;
		}
	}

	return 0;
}

/**
 * write_raw handler for IIO_CHAN_INFO_SAMP_FREQ
 *
 * lock must be held
 **/
static int write_raw_samp_freq(struct sca3000_state *st, int val)
{
	int ret, base_freq, ctrlval;

	ret = __sca3000_get_base_freq(st, st->info, &base_freq);
	if (ret)
		return ret;

	ret = sca3000_read_ctrl_reg(st, SCA3000_REG_CTRL_SEL_OUT_CTRL);
	if (ret < 0)
		return ret;

	ctrlval = ret & ~SCA3000_OUT_CTRL_BUF_DIV_MASK;

	if (val == base_freq / 2)
		ctrlval |= SCA3000_OUT_CTRL_BUF_DIV_2;
	if (val == base_freq / 4)
		ctrlval |= SCA3000_OUT_CTRL_BUF_DIV_4;
	else if (val != base_freq)
		return -EINVAL;

	return sca3000_write_ctrl_reg(st, SCA3000_REG_CTRL_SEL_OUT_CTRL,
				     ctrlval);
}

static int sca3000_read_raw(struct iio_dev *indio_dev,
			    struct iio_chan_spec const *chan,
			    int *val,
			    int *val2,
			    long mask)
{
	struct sca3000_state *st = iio_priv(indio_dev);
	int ret;
	u8 address;

	switch (mask) {
	case IIO_CHAN_INFO_RAW:
		mutex_lock(&st->lock);
		if (chan->type == IIO_ACCEL) {
			if (st->mo_det_use_count) {
				mutex_unlock(&st->lock);
				return -EBUSY;
			}
			address = sca3000_addresses[chan->address][0];
			ret = sca3000_read_data_short(st, address, 2);
			if (ret < 0) {
				mutex_unlock(&st->lock);
				return ret;
			}
			*val = (be16_to_cpup((__be16 *)st->rx) >> 3) & 0x1FFF;
			*val = ((*val) << (sizeof(*val) * 8 - 13)) >>
				(sizeof(*val) * 8 - 13);
		} else {
			/* get the temperature when available */
			ret = sca3000_read_data_short(st,
						      SCA3000_REG_ADDR_TEMP_MSB,
						      2);
			if (ret < 0) {
				mutex_unlock(&st->lock);
				return ret;
			}
			*val = ((st->rx[0] & 0x3F) << 3) |
			       ((st->rx[1] & 0xE0) >> 5);
		}
		mutex_unlock(&st->lock);
		return IIO_VAL_INT;
	case IIO_CHAN_INFO_SCALE:
		*val = 0;
		if (chan->type == IIO_ACCEL)
			*val2 = st->info->scale;
		else /* temperature */
			*val2 = 555556;
		return IIO_VAL_INT_PLUS_MICRO;
	case IIO_CHAN_INFO_OFFSET:
		*val = -214;
		*val2 = 600000;
		return IIO_VAL_INT_PLUS_MICRO;
	case IIO_CHAN_INFO_SAMP_FREQ:
		mutex_lock(&st->lock);
		ret = read_raw_samp_freq(st, val);
		mutex_unlock(&st->lock);
		return ret ? ret : IIO_VAL_INT;
	default:
		return -EINVAL;
	}
}

static int sca3000_write_raw(struct iio_dev *indio_dev,
			     struct iio_chan_spec const *chan,
			     int val, int val2, long mask)
{
	struct sca3000_state *st = iio_priv(indio_dev);
	int ret;

	switch (mask) {
	case IIO_CHAN_INFO_SAMP_FREQ:
		if (val2)
			return -EINVAL;
		mutex_lock(&st->lock);
		ret = write_raw_samp_freq(st, val);
		mutex_unlock(&st->lock);
		return ret;
	default:
		return -EINVAL;
	}

	return ret;
}

/**
 * sca3000_read_av_freq() sysfs function to get available frequencies
 *
 * The later modes are only relevant to the ring buffer - and depend on current
 * mode. Note that data sheet gives rather wide tolerances for these so integer
 * division will give good enough answer and not all chips have them specified
 * at all.
 **/
static ssize_t sca3000_read_av_freq(struct device *dev,
				    struct device_attribute *attr,
				    char *buf)
{
	struct iio_dev *indio_dev = dev_to_iio_dev(dev);
	struct sca3000_state *st = iio_priv(indio_dev);
	int len = 0, ret, val;

	mutex_lock(&st->lock);
	ret = sca3000_read_data_short(st, SCA3000_REG_ADDR_MODE, 1);
	val = st->rx[0];
	mutex_unlock(&st->lock);
	if (ret)
		goto error_ret;

	switch (val & 0x03) {
	case SCA3000_MEAS_MODE_NORMAL:
		len += sprintf(buf + len, "%d %d %d\n",
			       st->info->measurement_mode_freq,
			       st->info->measurement_mode_freq / 2,
			       st->info->measurement_mode_freq / 4);
		break;
	case SCA3000_MEAS_MODE_OP_1:
		len += sprintf(buf + len, "%d %d %d\n",
			       st->info->option_mode_1_freq,
			       st->info->option_mode_1_freq / 2,
			       st->info->option_mode_1_freq / 4);
		break;
	case SCA3000_MEAS_MODE_OP_2:
		len += sprintf(buf + len, "%d %d %d\n",
			       st->info->option_mode_2_freq,
			       st->info->option_mode_2_freq / 2,
			       st->info->option_mode_2_freq / 4);
		break;
	}
	return len;
error_ret:
	return ret;
}

/*
 * Should only really be registered if ring buffer support is compiled in.
 * Does no harm however and doing it right would add a fair bit of complexity
 */
static IIO_DEV_ATTR_SAMP_FREQ_AVAIL(sca3000_read_av_freq);

/**
 * sca3000_read_thresh() - query of a threshold
 **/
static int sca3000_read_thresh(struct iio_dev *indio_dev,
			       const struct iio_chan_spec *chan,
			       enum iio_event_type type,
			       enum iio_event_direction dir,
			       enum iio_event_info info,
			       int *val, int *val2)
{
	int ret, i;
	struct sca3000_state *st = iio_priv(indio_dev);
	int num = chan->channel2;

	mutex_lock(&st->lock);
	ret = sca3000_read_ctrl_reg(st, sca3000_addresses[num][1]);
	mutex_unlock(&st->lock);
	if (ret < 0)
		return ret;
	*val = 0;
	if (num == 1)
		for_each_set_bit(i, (unsigned long *)&ret,
				 ARRAY_SIZE(st->info->mot_det_mult_y))
			*val += st->info->mot_det_mult_y[i];
	else
		for_each_set_bit(i, (unsigned long *)&ret,
				 ARRAY_SIZE(st->info->mot_det_mult_xz))
			*val += st->info->mot_det_mult_xz[i];

	return IIO_VAL_INT;
}

/**
 * sca3000_write_thresh() control of threshold
 **/
static int sca3000_write_thresh(struct iio_dev *indio_dev,
				const struct iio_chan_spec *chan,
				enum iio_event_type type,
				enum iio_event_direction dir,
				enum iio_event_info info,
				int val, int val2)
{
	struct sca3000_state *st = iio_priv(indio_dev);
	int num = chan->channel2;
	int ret;
	int i;
	u8 nonlinear = 0;

	if (num == 1) {
		i = ARRAY_SIZE(st->info->mot_det_mult_y);
		while (i > 0)
			if (val >= st->info->mot_det_mult_y[--i]) {
				nonlinear |= (1 << i);
				val -= st->info->mot_det_mult_y[i];
			}
	} else {
		i = ARRAY_SIZE(st->info->mot_det_mult_xz);
		while (i > 0)
			if (val >= st->info->mot_det_mult_xz[--i]) {
				nonlinear |= (1 << i);
				val -= st->info->mot_det_mult_xz[i];
			}
	}

	mutex_lock(&st->lock);
	ret = sca3000_write_ctrl_reg(st, sca3000_addresses[num][1], nonlinear);
	mutex_unlock(&st->lock);

	return ret;
}

static struct attribute *sca3000_attributes[] = {
	&iio_dev_attr_revision.dev_attr.attr,
	&iio_dev_attr_measurement_mode_available.dev_attr.attr,
	&iio_dev_attr_measurement_mode.dev_attr.attr,
	&iio_dev_attr_sampling_frequency_available.dev_attr.attr,
	NULL,
};

static const struct attribute_group sca3000_attribute_group = {
	.attrs = sca3000_attributes,
};

/**
 * sca3000_event_handler() - handling ring and non ring events
 *
 * Ring related interrupt handler. Depending on event, push to
 * the ring buffer event chrdev or the event one.
 *
 * This function is complicated by the fact that the devices can signify ring
 * and non ring events via the same interrupt line and they can only
 * be distinguished via a read of the relevant status register.
 **/
static irqreturn_t sca3000_event_handler(int irq, void *private)
{
	struct iio_dev *indio_dev = private;
	struct sca3000_state *st = iio_priv(indio_dev);
	int ret, val;
	s64 last_timestamp = iio_get_time_ns(indio_dev);

	/*
	 * Could lead if badly timed to an extra read of status reg,
	 * but ensures no interrupt is missed.
	 */
	mutex_lock(&st->lock);
	ret = sca3000_read_data_short(st, SCA3000_REG_ADDR_INT_STATUS, 1);
	val = st->rx[0];
	mutex_unlock(&st->lock);
	if (ret)
		goto done;

	sca3000_ring_int_process(val, indio_dev->buffer);

	if (val & SCA3000_INT_STATUS_FREE_FALL)
		iio_push_event(indio_dev,
			       IIO_MOD_EVENT_CODE(IIO_ACCEL,
						  0,
						  IIO_MOD_X_AND_Y_AND_Z,
						  IIO_EV_TYPE_MAG,
						  IIO_EV_DIR_FALLING),
			       last_timestamp);

	if (val & SCA3000_INT_STATUS_Y_TRIGGER)
		iio_push_event(indio_dev,
			       IIO_MOD_EVENT_CODE(IIO_ACCEL,
						  0,
						  IIO_MOD_Y,
						  IIO_EV_TYPE_MAG,
						  IIO_EV_DIR_RISING),
			       last_timestamp);

	if (val & SCA3000_INT_STATUS_X_TRIGGER)
		iio_push_event(indio_dev,
			       IIO_MOD_EVENT_CODE(IIO_ACCEL,
						  0,
						  IIO_MOD_X,
						  IIO_EV_TYPE_MAG,
						  IIO_EV_DIR_RISING),
			       last_timestamp);

	if (val & SCA3000_INT_STATUS_Z_TRIGGER)
		iio_push_event(indio_dev,
			       IIO_MOD_EVENT_CODE(IIO_ACCEL,
						  0,
						  IIO_MOD_Z,
						  IIO_EV_TYPE_MAG,
						  IIO_EV_DIR_RISING),
			       last_timestamp);

done:
	return IRQ_HANDLED;
}

/**
 * sca3000_read_event_config() what events are enabled
 **/
static int sca3000_read_event_config(struct iio_dev *indio_dev,
				     const struct iio_chan_spec *chan,
				     enum iio_event_type type,
				     enum iio_event_direction dir)
{
	struct sca3000_state *st = iio_priv(indio_dev);
	int ret;
	u8 protect_mask = 0x03;
	int num = chan->channel2;

	/* read current value of mode register */
	mutex_lock(&st->lock);
	ret = sca3000_read_data_short(st, SCA3000_REG_ADDR_MODE, 1);
	if (ret)
		goto error_ret;

	if ((st->rx[0] & protect_mask) != SCA3000_MEAS_MODE_MOT_DET) {
		ret = 0;
	} else {
		ret = sca3000_read_ctrl_reg(st, SCA3000_REG_CTRL_SEL_MD_CTRL);
		if (ret < 0)
			goto error_ret;
		/* only supporting logical or's for now */
		ret = !!(ret & sca3000_addresses[num][2]);
	}
error_ret:
	mutex_unlock(&st->lock);

	return ret;
}

/**
 * sca3000_query_free_fall_mode() is free fall mode enabled
 **/
static ssize_t sca3000_query_free_fall_mode(struct device *dev,
					    struct device_attribute *attr,
					    char *buf)
{
	int ret;
	struct iio_dev *indio_dev = dev_to_iio_dev(dev);
	struct sca3000_state *st = iio_priv(indio_dev);
	int val;

	mutex_lock(&st->lock);
	ret = sca3000_read_data_short(st, SCA3000_REG_ADDR_MODE, 1);
	val = st->rx[0];
	mutex_unlock(&st->lock);
	if (ret < 0)
		return ret;
	return sprintf(buf, "%d\n", !!(val & SCA3000_FREE_FALL_DETECT));
}

/**
 * sca3000_set_free_fall_mode() simple on off control for free fall int
 *
 * In these chips the free fall detector should send an interrupt if
 * the device falls more than 25cm.  This has not been tested due
 * to fragile wiring.
 **/
static ssize_t sca3000_set_free_fall_mode(struct device *dev,
					  struct device_attribute *attr,
					  const char *buf,
					  size_t len)
{
	struct iio_dev *indio_dev = dev_to_iio_dev(dev);
	struct sca3000_state *st = iio_priv(indio_dev);
	u8 val;
	int ret;
	u8 protect_mask = SCA3000_FREE_FALL_DETECT;

	mutex_lock(&st->lock);
	ret = kstrtou8(buf, 10, &val);
	if (ret)
		goto error_ret;

	/* read current value of mode register */
	ret = sca3000_read_data_short(st, SCA3000_REG_ADDR_MODE, 1);
	if (ret)
		goto error_ret;

	/* if off and should be on */
	if (val && !(st->rx[0] & protect_mask))
		ret = sca3000_write_reg(st, SCA3000_REG_ADDR_MODE,
					(st->rx[0] | SCA3000_FREE_FALL_DETECT));
	/* if on and should be off */
	else if (!val && (st->rx[0] & protect_mask))
		ret = sca3000_write_reg(st, SCA3000_REG_ADDR_MODE,
					(st->rx[0] & ~protect_mask));
error_ret:
	mutex_unlock(&st->lock);

	return ret ? ret : len;
}

/**
 * sca3000_write_event_config() simple on off control for motion detector
 *
 * This is a per axis control, but enabling any will result in the
 * motion detector unit being enabled.
 * N.B. enabling motion detector stops normal data acquisition.
 * There is a complexity in knowing which mode to return to when
 * this mode is disabled.  Currently normal mode is assumed.
 **/
static int sca3000_write_event_config(struct iio_dev *indio_dev,
				      const struct iio_chan_spec *chan,
				      enum iio_event_type type,
				      enum iio_event_direction dir,
				      int state)
{
	struct sca3000_state *st = iio_priv(indio_dev);
	int ret, ctrlval;
	u8 protect_mask = 0x03;
	int num = chan->channel2;

	mutex_lock(&st->lock);
	/*
	 * First read the motion detector config to find out if
	 * this axis is on
	 */
	ret = sca3000_read_ctrl_reg(st, SCA3000_REG_CTRL_SEL_MD_CTRL);
	if (ret < 0)
		goto exit_point;
	ctrlval = ret;
	/* if off and should be on */
	if (state && !(ctrlval & sca3000_addresses[num][2])) {
		ret = sca3000_write_ctrl_reg(st,
					     SCA3000_REG_CTRL_SEL_MD_CTRL,
					     ctrlval |
					     sca3000_addresses[num][2]);
		if (ret)
			goto exit_point;
		st->mo_det_use_count++;
	} else if (!state && (ctrlval & sca3000_addresses[num][2])) {
		ret = sca3000_write_ctrl_reg(st,
					     SCA3000_REG_CTRL_SEL_MD_CTRL,
					     ctrlval &
					     ~(sca3000_addresses[num][2]));
		if (ret)
			goto exit_point;
		st->mo_det_use_count--;
	}

	/* read current value of mode register */
	ret = sca3000_read_data_short(st, SCA3000_REG_ADDR_MODE, 1);
	if (ret)
		goto exit_point;
	/* if off and should be on */
	if ((st->mo_det_use_count) &&
	    ((st->rx[0] & protect_mask) != SCA3000_MEAS_MODE_MOT_DET))
		ret = sca3000_write_reg(st, SCA3000_REG_ADDR_MODE,
					(st->rx[0] & ~protect_mask)
					| SCA3000_MEAS_MODE_MOT_DET);
	/* if on and should be off */
	else if (!(st->mo_det_use_count) &&
		 ((st->rx[0] & protect_mask) == SCA3000_MEAS_MODE_MOT_DET))
		ret = sca3000_write_reg(st, SCA3000_REG_ADDR_MODE,
					(st->rx[0] & ~protect_mask));
exit_point:
	mutex_unlock(&st->lock);

	return ret;
}

/* Free fall detector related event attribute */
static IIO_DEVICE_ATTR_NAMED(accel_xayaz_mag_falling_en,
			     in_accel_x & y & z_mag_falling_en,
			     S_IRUGO | S_IWUSR,
			     sca3000_query_free_fall_mode,
			     sca3000_set_free_fall_mode,
			     0);

static IIO_CONST_ATTR_NAMED(accel_xayaz_mag_falling_period,
			    in_accel_x & y & z_mag_falling_period,
			    "0.226");

static struct attribute *sca3000_event_attributes[] = {
	&iio_dev_attr_accel_xayaz_mag_falling_en.dev_attr.attr,
	&iio_const_attr_accel_xayaz_mag_falling_period.dev_attr.attr,
	NULL,
};

static struct attribute_group sca3000_event_attribute_group = {
	.attrs = sca3000_event_attributes,
	.name = "events",
};

/**
 * sca3000_clean_setup() get the device into a predictable state
 *
 * Devices use flash memory to store many of the register values
 * and hence can come up in somewhat unpredictable states.
 * Hence reset everything on driver load.
 **/
static int sca3000_clean_setup(struct sca3000_state *st)
{
	int ret;

	mutex_lock(&st->lock);
	/* Ensure all interrupts have been acknowledged */
	ret = sca3000_read_data_short(st, SCA3000_REG_ADDR_INT_STATUS, 1);
	if (ret)
		goto error_ret;

	/* Turn off all motion detection channels */
	ret = sca3000_read_ctrl_reg(st, SCA3000_REG_CTRL_SEL_MD_CTRL);
	if (ret < 0)
		goto error_ret;
	ret = sca3000_write_ctrl_reg(st, SCA3000_REG_CTRL_SEL_MD_CTRL,
				     ret & SCA3000_MD_CTRL_PROT_MASK);
	if (ret)
		goto error_ret;

	/* Disable ring buffer */
	ret = sca3000_read_ctrl_reg(st, SCA3000_REG_CTRL_SEL_OUT_CTRL);
	if (ret < 0)
		goto error_ret;
	ret = sca3000_write_ctrl_reg(st, SCA3000_REG_CTRL_SEL_OUT_CTRL,
				     (ret & SCA3000_OUT_CTRL_PROT_MASK)
				     | SCA3000_OUT_CTRL_BUF_X_EN
				     | SCA3000_OUT_CTRL_BUF_Y_EN
				     | SCA3000_OUT_CTRL_BUF_Z_EN
				     | SCA3000_OUT_CTRL_BUF_DIV_4);
	if (ret)
		goto error_ret;
	/* Enable interrupts, relevant to mode and set up as active low */
	ret = sca3000_read_data_short(st, SCA3000_REG_ADDR_INT_MASK, 1);
	if (ret)
		goto error_ret;
	ret = sca3000_write_reg(st,
				SCA3000_REG_ADDR_INT_MASK,
				(ret & SCA3000_INT_MASK_PROT_MASK)
				| SCA3000_INT_MASK_ACTIVE_LOW);
	if (ret)
		goto error_ret;
	/*
	 * Select normal measurement mode, free fall off, ring off
	 * Ring in 12 bit mode - it is fine to overwrite reserved bits 3,5
	 * as that occurs in one of the example on the datasheet
	 */
	ret = sca3000_read_data_short(st, SCA3000_REG_ADDR_MODE, 1);
	if (ret)
		goto error_ret;
	ret = sca3000_write_reg(st, SCA3000_REG_ADDR_MODE,
				(st->rx[0] & SCA3000_MODE_PROT_MASK));
	st->bpse = 11;

error_ret:
	mutex_unlock(&st->lock);
	return ret;
}

static const struct iio_info sca3000_info = {
	.attrs = &sca3000_attribute_group,
	.read_raw = &sca3000_read_raw,
	.write_raw = &sca3000_write_raw,
	.event_attrs = &sca3000_event_attribute_group,
	.read_event_value = &sca3000_read_thresh,
	.write_event_value = &sca3000_write_thresh,
	.read_event_config = &sca3000_read_event_config,
	.write_event_config = &sca3000_write_event_config,
	.driver_module = THIS_MODULE,
};

static int sca3000_probe(struct spi_device *spi)
{
	int ret;
	struct sca3000_state *st;
	struct iio_dev *indio_dev;

	indio_dev = devm_iio_device_alloc(&spi->dev, sizeof(*st));
	if (!indio_dev)
		return -ENOMEM;

	st = iio_priv(indio_dev);
	spi_set_drvdata(spi, indio_dev);
	st->us = spi;
	mutex_init(&st->lock);
	st->info = &sca3000_spi_chip_info_tbl[spi_get_device_id(spi)
					      ->driver_data];

	indio_dev->dev.parent = &spi->dev;
	indio_dev->name = spi_get_device_id(spi)->name;
	indio_dev->info = &sca3000_info;
	if (st->info->temp_output) {
		indio_dev->channels = sca3000_channels_with_temp;
		indio_dev->num_channels =
			ARRAY_SIZE(sca3000_channels_with_temp);
	} else {
		indio_dev->channels = sca3000_channels;
		indio_dev->num_channels = ARRAY_SIZE(sca3000_channels);
	}
	indio_dev->modes = INDIO_DIRECT_MODE;

	sca3000_configure_ring(indio_dev);
	ret = iio_device_register(indio_dev);
	if (ret < 0)
		return ret;

	if (spi->irq) {
		ret = request_threaded_irq(spi->irq,
					   NULL,
					   &sca3000_event_handler,
					   IRQF_TRIGGER_FALLING | IRQF_ONESHOT,
					   "sca3000",
					   indio_dev);
		if (ret)
			goto error_unregister_dev;
	}
	sca3000_register_ring_funcs(indio_dev);
	ret = sca3000_clean_setup(st);
	if (ret)
		goto error_free_irq;
	return 0;

error_free_irq:
	if (spi->irq)
		free_irq(spi->irq, indio_dev);
error_unregister_dev:
	iio_device_unregister(indio_dev);
	return ret;
}

static int sca3000_stop_all_interrupts(struct sca3000_state *st)
{
	int ret;

	mutex_lock(&st->lock);
	ret = sca3000_read_data_short(st, SCA3000_REG_ADDR_INT_MASK, 1);
	if (ret)
		goto error_ret;
	ret = sca3000_write_reg(st, SCA3000_REG_ADDR_INT_MASK,
				(st->rx[0] &
				 ~(SCA3000_INT_MASK_RING_THREE_QUARTER |
				   SCA3000_INT_MASK_RING_HALF |
				   SCA3000_INT_MASK_ALL_INTS)));
error_ret:
	mutex_unlock(&st->lock);
	return ret;
}

static int sca3000_remove(struct spi_device *spi)
{
	struct iio_dev *indio_dev = spi_get_drvdata(spi);
	struct sca3000_state *st = iio_priv(indio_dev);

	/* Must ensure no interrupts can be generated after this! */
	sca3000_stop_all_interrupts(st);
	if (spi->irq)
		free_irq(spi->irq, indio_dev);
	iio_device_unregister(indio_dev);
	sca3000_unconfigure_ring(indio_dev);

	return 0;
}

static const struct spi_device_id sca3000_id[] = {
	{"sca3000_d01", d01},
	{"sca3000_e02", e02},
	{"sca3000_e04", e04},
	{"sca3000_e05", e05},
	{}
};
MODULE_DEVICE_TABLE(spi, sca3000_id);

static struct spi_driver sca3000_driver = {
	.driver = {
		.name = "sca3000",
	},
	.probe = sca3000_probe,
	.remove = sca3000_remove,
	.id_table = sca3000_id,
};
module_spi_driver(sca3000_driver);

MODULE_AUTHOR("Jonathan Cameron <jic23@kernel.org>");
MODULE_DESCRIPTION("VTI SCA3000 Series Accelerometers SPI driver");
MODULE_LICENSE("GPL v2");<|MERGE_RESOLUTION|>--- conflicted
+++ resolved
@@ -468,11 +468,8 @@
 	case SCA3000_MEAS_MODE_OP_2:
 		*base_freq = info->option_mode_2_freq;
 		break;
-<<<<<<< HEAD
-=======
 	default:
 		ret = -EINVAL;
->>>>>>> d06e622d
 	}
 error_ret:
 	return ret;
