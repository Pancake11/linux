--- conflicted
+++ resolved
@@ -206,18 +206,6 @@
 			dev_err(dev, "SCC CTX table get failed\n");
 			goto err_put_trrl;
 		}
-<<<<<<< HEAD
-	}
-
-	spin_lock_irq(&qp_table->lock);
-	ret = radix_tree_insert(&hr_dev->qp_table_tree,
-				hr_qp->qpn & (hr_dev->caps.num_qps - 1), hr_qp);
-	spin_unlock_irq(&qp_table->lock);
-	if (ret) {
-		dev_err(dev, "QPC radix_tree_insert failed\n");
-		goto err_put_sccc;
-=======
->>>>>>> 0ecfebd2
 	}
 
 	ret = hns_roce_gsi_qp_alloc(hr_dev, qpn, hr_qp);
@@ -1145,12 +1133,7 @@
 	int ret;
 
 	mutex_init(&qp_table->scc_mutex);
-<<<<<<< HEAD
-	spin_lock_init(&qp_table->lock);
-	INIT_RADIX_TREE(&hr_dev->qp_table_tree, GFP_ATOMIC);
-=======
 	xa_init(&hr_dev->qp_table_xa);
->>>>>>> 0ecfebd2
 
 	/* In hw v1, a port include two SQP, six ports total 12 */
 	if (hr_dev->caps.max_sq_sg <= 2)
