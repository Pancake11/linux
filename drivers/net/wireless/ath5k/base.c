--- conflicted
+++ resolved
@@ -2217,8 +2217,6 @@
 	if (ret)
 		goto done;
 
-<<<<<<< HEAD
-=======
 	/*
 	 * Reset the key cache since some parts do not reset the
 	 * contents on initial power up or resume from suspend.
@@ -2226,7 +2224,6 @@
 	for (i = 0; i < AR5K_KEYTABLE_SIZE; i++)
 		ath5k_hw_reset_key(ah, i);
 
->>>>>>> c07f62e5
 	__set_bit(ATH_STAT_STARTED, sc->status);
 
 	/* Set ack to be sent at low bit-rates */
