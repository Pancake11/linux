--- conflicted
+++ resolved
@@ -283,11 +283,7 @@
 	};
 	struct sk_buff *skb;
 
-<<<<<<< HEAD
-	if (is_mt799x(dev) && !wcid->sta)
-=======
 	if (wcid && !wcid->sta)
->>>>>>> 0c383648
 		hdr.muar_idx = 0xe;
 
 	mt76_connac_mcu_get_wlan_idx(dev, wcid, &hdr.wlan_idx_lo,
