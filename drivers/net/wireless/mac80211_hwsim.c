// SPDX-License-Identifier: GPL-2.0-only
/*
 * mac80211_hwsim - software simulator of 802.11 radio(s) for mac80211
 * Copyright (c) 2008, Jouni Malinen <j@w1.fi>
 * Copyright (c) 2011, Javier Lopez <jlopex@gmail.com>
 * Copyright (c) 2016 - 2017 Intel Deutschland GmbH
 * Copyright (C) 2018 - 2020 Intel Corporation
 */

/*
 * TODO:
 * - Add TSF sync and fix IBSS beacon transmission by adding
 *   competition for "air time" at TBTT
 * - RX filtering based on filter configuration (data->rx_filter)
 */

#include <linux/list.h>
#include <linux/slab.h>
#include <linux/spinlock.h>
#include <net/dst.h>
#include <net/xfrm.h>
#include <net/mac80211.h>
#include <net/ieee80211_radiotap.h>
#include <linux/if_arp.h>
#include <linux/rtnetlink.h>
#include <linux/etherdevice.h>
#include <linux/platform_device.h>
#include <linux/debugfs.h>
#include <linux/module.h>
#include <linux/ktime.h>
#include <net/genetlink.h>
#include <net/net_namespace.h>
#include <net/netns/generic.h>
#include <linux/rhashtable.h>
#include <linux/nospec.h>
#include <linux/virtio.h>
#include <linux/virtio_ids.h>
#include <linux/virtio_config.h>
#include "mac80211_hwsim.h"

#define WARN_QUEUE 100
#define MAX_QUEUE 200

MODULE_AUTHOR("Jouni Malinen");
MODULE_DESCRIPTION("Software simulator of 802.11 radio(s) for mac80211");
MODULE_LICENSE("GPL");

static int radios = 2;
module_param(radios, int, 0444);
MODULE_PARM_DESC(radios, "Number of simulated radios");

static int channels = 1;
module_param(channels, int, 0444);
MODULE_PARM_DESC(channels, "Number of concurrent channels");

static bool paged_rx = false;
module_param(paged_rx, bool, 0644);
MODULE_PARM_DESC(paged_rx, "Use paged SKBs for RX instead of linear ones");

static bool rctbl = false;
module_param(rctbl, bool, 0444);
MODULE_PARM_DESC(rctbl, "Handle rate control table");

static bool support_p2p_device = true;
module_param(support_p2p_device, bool, 0444);
MODULE_PARM_DESC(support_p2p_device, "Support P2P-Device interface type");

/**
 * enum hwsim_regtest - the type of regulatory tests we offer
 *
 * These are the different values you can use for the regtest
 * module parameter. This is useful to help test world roaming
 * and the driver regulatory_hint() call and combinations of these.
 * If you want to do specific alpha2 regulatory domain tests simply
 * use the userspace regulatory request as that will be respected as
 * well without the need of this module parameter. This is designed
 * only for testing the driver regulatory request, world roaming
 * and all possible combinations.
 *
 * @HWSIM_REGTEST_DISABLED: No regulatory tests are performed,
 * 	this is the default value.
 * @HWSIM_REGTEST_DRIVER_REG_FOLLOW: Used for testing the driver regulatory
 *	hint, only one driver regulatory hint will be sent as such the
 * 	secondary radios are expected to follow.
 * @HWSIM_REGTEST_DRIVER_REG_ALL: Used for testing the driver regulatory
 * 	request with all radios reporting the same regulatory domain.
 * @HWSIM_REGTEST_DIFF_COUNTRY: Used for testing the drivers calling
 * 	different regulatory domains requests. Expected behaviour is for
 * 	an intersection to occur but each device will still use their
 * 	respective regulatory requested domains. Subsequent radios will
 * 	use the resulting intersection.
 * @HWSIM_REGTEST_WORLD_ROAM: Used for testing the world roaming. We accomplish
 *	this by using a custom beacon-capable regulatory domain for the first
 *	radio. All other device world roam.
 * @HWSIM_REGTEST_CUSTOM_WORLD: Used for testing the custom world regulatory
 * 	domain requests. All radios will adhere to this custom world regulatory
 * 	domain.
 * @HWSIM_REGTEST_CUSTOM_WORLD_2: Used for testing 2 custom world regulatory
 * 	domain requests. The first radio will adhere to the first custom world
 * 	regulatory domain, the second one to the second custom world regulatory
 * 	domain. All other devices will world roam.
 * @HWSIM_REGTEST_STRICT_FOLLOW_: Used for testing strict regulatory domain
 *	settings, only the first radio will send a regulatory domain request
 *	and use strict settings. The rest of the radios are expected to follow.
 * @HWSIM_REGTEST_STRICT_ALL: Used for testing strict regulatory domain
 *	settings. All radios will adhere to this.
 * @HWSIM_REGTEST_STRICT_AND_DRIVER_REG: Used for testing strict regulatory
 *	domain settings, combined with secondary driver regulatory domain
 *	settings. The first radio will get a strict regulatory domain setting
 *	using the first driver regulatory request and the second radio will use
 *	non-strict settings using the second driver regulatory request. All
 *	other devices should follow the intersection created between the
 *	first two.
 * @HWSIM_REGTEST_ALL: Used for testing every possible mix. You will need
 * 	at least 6 radios for a complete test. We will test in this order:
 * 	1 - driver custom world regulatory domain
 * 	2 - second custom world regulatory domain
 * 	3 - first driver regulatory domain request
 * 	4 - second driver regulatory domain request
 * 	5 - strict regulatory domain settings using the third driver regulatory
 * 	    domain request
 * 	6 and on - should follow the intersection of the 3rd, 4rth and 5th radio
 * 	           regulatory requests.
 */
enum hwsim_regtest {
	HWSIM_REGTEST_DISABLED = 0,
	HWSIM_REGTEST_DRIVER_REG_FOLLOW = 1,
	HWSIM_REGTEST_DRIVER_REG_ALL = 2,
	HWSIM_REGTEST_DIFF_COUNTRY = 3,
	HWSIM_REGTEST_WORLD_ROAM = 4,
	HWSIM_REGTEST_CUSTOM_WORLD = 5,
	HWSIM_REGTEST_CUSTOM_WORLD_2 = 6,
	HWSIM_REGTEST_STRICT_FOLLOW = 7,
	HWSIM_REGTEST_STRICT_ALL = 8,
	HWSIM_REGTEST_STRICT_AND_DRIVER_REG = 9,
	HWSIM_REGTEST_ALL = 10,
};

/* Set to one of the HWSIM_REGTEST_* values above */
static int regtest = HWSIM_REGTEST_DISABLED;
module_param(regtest, int, 0444);
MODULE_PARM_DESC(regtest, "The type of regulatory test we want to run");

static const char *hwsim_alpha2s[] = {
	"FI",
	"AL",
	"US",
	"DE",
	"JP",
	"AL",
};

static const struct ieee80211_regdomain hwsim_world_regdom_custom_01 = {
	.n_reg_rules = 5,
	.alpha2 =  "99",
	.reg_rules = {
		REG_RULE(2412-10, 2462+10, 40, 0, 20, 0),
		REG_RULE(2484-10, 2484+10, 40, 0, 20, 0),
		REG_RULE(5150-10, 5240+10, 40, 0, 30, 0),
		REG_RULE(5745-10, 5825+10, 40, 0, 30, 0),
		REG_RULE(5855-10, 5925+10, 40, 0, 33, 0),
	}
};

static const struct ieee80211_regdomain hwsim_world_regdom_custom_02 = {
	.n_reg_rules = 3,
	.alpha2 =  "99",
	.reg_rules = {
		REG_RULE(2412-10, 2462+10, 40, 0, 20, 0),
		REG_RULE(5725-10, 5850+10, 40, 0, 30,
			 NL80211_RRF_NO_IR),
		REG_RULE(5855-10, 5925+10, 40, 0, 33, 0),
	}
};

static const struct ieee80211_regdomain *hwsim_world_regdom_custom[] = {
	&hwsim_world_regdom_custom_01,
	&hwsim_world_regdom_custom_02,
};

struct hwsim_vif_priv {
	u32 magic;
	u8 bssid[ETH_ALEN];
	bool assoc;
	bool bcn_en;
	u16 aid;
};

#define HWSIM_VIF_MAGIC	0x69537748

static inline void hwsim_check_magic(struct ieee80211_vif *vif)
{
	struct hwsim_vif_priv *vp = (void *)vif->drv_priv;
	WARN(vp->magic != HWSIM_VIF_MAGIC,
	     "Invalid VIF (%p) magic %#x, %pM, %d/%d\n",
	     vif, vp->magic, vif->addr, vif->type, vif->p2p);
}

static inline void hwsim_set_magic(struct ieee80211_vif *vif)
{
	struct hwsim_vif_priv *vp = (void *)vif->drv_priv;
	vp->magic = HWSIM_VIF_MAGIC;
}

static inline void hwsim_clear_magic(struct ieee80211_vif *vif)
{
	struct hwsim_vif_priv *vp = (void *)vif->drv_priv;
	vp->magic = 0;
}

struct hwsim_sta_priv {
	u32 magic;
};

#define HWSIM_STA_MAGIC	0x6d537749

static inline void hwsim_check_sta_magic(struct ieee80211_sta *sta)
{
	struct hwsim_sta_priv *sp = (void *)sta->drv_priv;
	WARN_ON(sp->magic != HWSIM_STA_MAGIC);
}

static inline void hwsim_set_sta_magic(struct ieee80211_sta *sta)
{
	struct hwsim_sta_priv *sp = (void *)sta->drv_priv;
	sp->magic = HWSIM_STA_MAGIC;
}

static inline void hwsim_clear_sta_magic(struct ieee80211_sta *sta)
{
	struct hwsim_sta_priv *sp = (void *)sta->drv_priv;
	sp->magic = 0;
}

struct hwsim_chanctx_priv {
	u32 magic;
};

#define HWSIM_CHANCTX_MAGIC 0x6d53774a

static inline void hwsim_check_chanctx_magic(struct ieee80211_chanctx_conf *c)
{
	struct hwsim_chanctx_priv *cp = (void *)c->drv_priv;
	WARN_ON(cp->magic != HWSIM_CHANCTX_MAGIC);
}

static inline void hwsim_set_chanctx_magic(struct ieee80211_chanctx_conf *c)
{
	struct hwsim_chanctx_priv *cp = (void *)c->drv_priv;
	cp->magic = HWSIM_CHANCTX_MAGIC;
}

static inline void hwsim_clear_chanctx_magic(struct ieee80211_chanctx_conf *c)
{
	struct hwsim_chanctx_priv *cp = (void *)c->drv_priv;
	cp->magic = 0;
}

static unsigned int hwsim_net_id;

static DEFINE_IDA(hwsim_netgroup_ida);

struct hwsim_net {
	int netgroup;
	u32 wmediumd;
};

static inline int hwsim_net_get_netgroup(struct net *net)
{
	struct hwsim_net *hwsim_net = net_generic(net, hwsim_net_id);

	return hwsim_net->netgroup;
}

static inline int hwsim_net_set_netgroup(struct net *net)
{
	struct hwsim_net *hwsim_net = net_generic(net, hwsim_net_id);

	hwsim_net->netgroup = ida_simple_get(&hwsim_netgroup_ida,
					     0, 0, GFP_KERNEL);
	return hwsim_net->netgroup >= 0 ? 0 : -ENOMEM;
}

static inline u32 hwsim_net_get_wmediumd(struct net *net)
{
	struct hwsim_net *hwsim_net = net_generic(net, hwsim_net_id);

	return hwsim_net->wmediumd;
}

static inline void hwsim_net_set_wmediumd(struct net *net, u32 portid)
{
	struct hwsim_net *hwsim_net = net_generic(net, hwsim_net_id);

	hwsim_net->wmediumd = portid;
}

static struct class *hwsim_class;

static struct net_device *hwsim_mon; /* global monitor netdev */

#define CHAN2G(_freq)  { \
	.band = NL80211_BAND_2GHZ, \
	.center_freq = (_freq), \
	.hw_value = (_freq), \
}

#define CHAN5G(_freq) { \
	.band = NL80211_BAND_5GHZ, \
	.center_freq = (_freq), \
	.hw_value = (_freq), \
}

static const struct ieee80211_channel hwsim_channels_2ghz[] = {
	CHAN2G(2412), /* Channel 1 */
	CHAN2G(2417), /* Channel 2 */
	CHAN2G(2422), /* Channel 3 */
	CHAN2G(2427), /* Channel 4 */
	CHAN2G(2432), /* Channel 5 */
	CHAN2G(2437), /* Channel 6 */
	CHAN2G(2442), /* Channel 7 */
	CHAN2G(2447), /* Channel 8 */
	CHAN2G(2452), /* Channel 9 */
	CHAN2G(2457), /* Channel 10 */
	CHAN2G(2462), /* Channel 11 */
	CHAN2G(2467), /* Channel 12 */
	CHAN2G(2472), /* Channel 13 */
	CHAN2G(2484), /* Channel 14 */
};

static const struct ieee80211_channel hwsim_channels_5ghz[] = {
	CHAN5G(5180), /* Channel 36 */
	CHAN5G(5200), /* Channel 40 */
	CHAN5G(5220), /* Channel 44 */
	CHAN5G(5240), /* Channel 48 */

	CHAN5G(5260), /* Channel 52 */
	CHAN5G(5280), /* Channel 56 */
	CHAN5G(5300), /* Channel 60 */
	CHAN5G(5320), /* Channel 64 */

	CHAN5G(5500), /* Channel 100 */
	CHAN5G(5520), /* Channel 104 */
	CHAN5G(5540), /* Channel 108 */
	CHAN5G(5560), /* Channel 112 */
	CHAN5G(5580), /* Channel 116 */
	CHAN5G(5600), /* Channel 120 */
	CHAN5G(5620), /* Channel 124 */
	CHAN5G(5640), /* Channel 128 */
	CHAN5G(5660), /* Channel 132 */
	CHAN5G(5680), /* Channel 136 */
	CHAN5G(5700), /* Channel 140 */

	CHAN5G(5745), /* Channel 149 */
	CHAN5G(5765), /* Channel 153 */
	CHAN5G(5785), /* Channel 157 */
	CHAN5G(5805), /* Channel 161 */
	CHAN5G(5825), /* Channel 165 */
	CHAN5G(5845), /* Channel 169 */

	CHAN5G(5855), /* Channel 171 */
	CHAN5G(5860), /* Channel 172 */
	CHAN5G(5865), /* Channel 173 */
	CHAN5G(5870), /* Channel 174 */

	CHAN5G(5875), /* Channel 175 */
	CHAN5G(5880), /* Channel 176 */
	CHAN5G(5885), /* Channel 177 */
	CHAN5G(5890), /* Channel 178 */
	CHAN5G(5895), /* Channel 179 */
	CHAN5G(5900), /* Channel 180 */
	CHAN5G(5905), /* Channel 181 */

	CHAN5G(5910), /* Channel 182 */
	CHAN5G(5915), /* Channel 183 */
	CHAN5G(5920), /* Channel 184 */
	CHAN5G(5925), /* Channel 185 */
};

static const struct ieee80211_rate hwsim_rates[] = {
	{ .bitrate = 10 },
	{ .bitrate = 20, .flags = IEEE80211_RATE_SHORT_PREAMBLE },
	{ .bitrate = 55, .flags = IEEE80211_RATE_SHORT_PREAMBLE },
	{ .bitrate = 110, .flags = IEEE80211_RATE_SHORT_PREAMBLE },
	{ .bitrate = 60 },
	{ .bitrate = 90 },
	{ .bitrate = 120 },
	{ .bitrate = 180 },
	{ .bitrate = 240 },
	{ .bitrate = 360 },
	{ .bitrate = 480 },
	{ .bitrate = 540 }
};

static const u32 hwsim_ciphers[] = {
	WLAN_CIPHER_SUITE_WEP40,
	WLAN_CIPHER_SUITE_WEP104,
	WLAN_CIPHER_SUITE_TKIP,
	WLAN_CIPHER_SUITE_CCMP,
	WLAN_CIPHER_SUITE_CCMP_256,
	WLAN_CIPHER_SUITE_GCMP,
	WLAN_CIPHER_SUITE_GCMP_256,
	WLAN_CIPHER_SUITE_AES_CMAC,
	WLAN_CIPHER_SUITE_BIP_CMAC_256,
	WLAN_CIPHER_SUITE_BIP_GMAC_128,
	WLAN_CIPHER_SUITE_BIP_GMAC_256,
};

#define OUI_QCA 0x001374
#define QCA_NL80211_SUBCMD_TEST 1
enum qca_nl80211_vendor_subcmds {
	QCA_WLAN_VENDOR_ATTR_TEST = 8,
	QCA_WLAN_VENDOR_ATTR_MAX = QCA_WLAN_VENDOR_ATTR_TEST
};

static const struct nla_policy
hwsim_vendor_test_policy[QCA_WLAN_VENDOR_ATTR_MAX + 1] = {
	[QCA_WLAN_VENDOR_ATTR_MAX] = { .type = NLA_U32 },
};

static int mac80211_hwsim_vendor_cmd_test(struct wiphy *wiphy,
					  struct wireless_dev *wdev,
					  const void *data, int data_len)
{
	struct sk_buff *skb;
	struct nlattr *tb[QCA_WLAN_VENDOR_ATTR_MAX + 1];
	int err;
	u32 val;

	err = nla_parse_deprecated(tb, QCA_WLAN_VENDOR_ATTR_MAX, data,
				   data_len, hwsim_vendor_test_policy, NULL);
	if (err)
		return err;
	if (!tb[QCA_WLAN_VENDOR_ATTR_TEST])
		return -EINVAL;
	val = nla_get_u32(tb[QCA_WLAN_VENDOR_ATTR_TEST]);
	wiphy_dbg(wiphy, "%s: test=%u\n", __func__, val);

	/* Send a vendor event as a test. Note that this would not normally be
	 * done within a command handler, but rather, based on some other
	 * trigger. For simplicity, this command is used to trigger the event
	 * here.
	 *
	 * event_idx = 0 (index in mac80211_hwsim_vendor_commands)
	 */
	skb = cfg80211_vendor_event_alloc(wiphy, wdev, 100, 0, GFP_KERNEL);
	if (skb) {
		/* skb_put() or nla_put() will fill up data within
		 * NL80211_ATTR_VENDOR_DATA.
		 */

		/* Add vendor data */
		nla_put_u32(skb, QCA_WLAN_VENDOR_ATTR_TEST, val + 1);

		/* Send the event - this will call nla_nest_end() */
		cfg80211_vendor_event(skb, GFP_KERNEL);
	}

	/* Send a response to the command */
	skb = cfg80211_vendor_cmd_alloc_reply_skb(wiphy, 10);
	if (!skb)
		return -ENOMEM;

	/* skb_put() or nla_put() will fill up data within
	 * NL80211_ATTR_VENDOR_DATA
	 */
	nla_put_u32(skb, QCA_WLAN_VENDOR_ATTR_TEST, val + 2);

	return cfg80211_vendor_cmd_reply(skb);
}

static struct wiphy_vendor_command mac80211_hwsim_vendor_commands[] = {
	{
		.info = { .vendor_id = OUI_QCA,
			  .subcmd = QCA_NL80211_SUBCMD_TEST },
		.flags = WIPHY_VENDOR_CMD_NEED_NETDEV,
		.doit = mac80211_hwsim_vendor_cmd_test,
		.policy = hwsim_vendor_test_policy,
		.maxattr = QCA_WLAN_VENDOR_ATTR_MAX,
	}
};

/* Advertise support vendor specific events */
static const struct nl80211_vendor_cmd_info mac80211_hwsim_vendor_events[] = {
	{ .vendor_id = OUI_QCA, .subcmd = 1 },
};

static spinlock_t hwsim_radio_lock;
static LIST_HEAD(hwsim_radios);
static struct rhashtable hwsim_radios_rht;
static int hwsim_radio_idx;
static int hwsim_radios_generation = 1;

static struct platform_driver mac80211_hwsim_driver = {
	.driver = {
		.name = "mac80211_hwsim",
	},
};

struct mac80211_hwsim_data {
	struct list_head list;
	struct rhash_head rht;
	struct ieee80211_hw *hw;
	struct device *dev;
	struct ieee80211_supported_band bands[NUM_NL80211_BANDS];
	struct ieee80211_channel channels_2ghz[ARRAY_SIZE(hwsim_channels_2ghz)];
	struct ieee80211_channel channels_5ghz[ARRAY_SIZE(hwsim_channels_5ghz)];
	struct ieee80211_rate rates[ARRAY_SIZE(hwsim_rates)];
	struct ieee80211_iface_combination if_combination;
	struct ieee80211_iface_limit if_limits[3];
	int n_if_limits;

	u32 ciphers[ARRAY_SIZE(hwsim_ciphers)];

	struct mac_address addresses[2];
	int channels, idx;
	bool use_chanctx;
	bool destroy_on_close;
	u32 portid;
	char alpha2[2];
	const struct ieee80211_regdomain *regd;

	struct ieee80211_channel *tmp_chan;
	struct ieee80211_channel *roc_chan;
	u32 roc_duration;
	struct delayed_work roc_start;
	struct delayed_work roc_done;
	struct delayed_work hw_scan;
	struct cfg80211_scan_request *hw_scan_request;
	struct ieee80211_vif *hw_scan_vif;
	int scan_chan_idx;
	u8 scan_addr[ETH_ALEN];
	struct {
		struct ieee80211_channel *channel;
		unsigned long next_start, start, end;
	} survey_data[ARRAY_SIZE(hwsim_channels_2ghz) +
		      ARRAY_SIZE(hwsim_channels_5ghz)];

	struct ieee80211_channel *channel;
	u64 beacon_int	/* beacon interval in us */;
	unsigned int rx_filter;
	bool started, idle, scanning;
	struct mutex mutex;
	struct hrtimer beacon_timer;
	enum ps_mode {
		PS_DISABLED, PS_ENABLED, PS_AUTO_POLL, PS_MANUAL_POLL
	} ps;
	bool ps_poll_pending;
	struct dentry *debugfs;

	uintptr_t pending_cookie;
	struct sk_buff_head pending;	/* packets pending */
	/*
	 * Only radios in the same group can communicate together (the
	 * channel has to match too). Each bit represents a group. A
	 * radio can be in more than one group.
	 */
	u64 group;

	/* group shared by radios created in the same netns */
	int netgroup;
	/* wmediumd portid responsible for netgroup of this radio */
	u32 wmediumd;

	/* difference between this hw's clock and the real clock, in usecs */
	s64 tsf_offset;
	s64 bcn_delta;
	/* absolute beacon transmission time. Used to cover up "tx" delay. */
	u64 abs_bcn_ts;

	/* Stats */
	u64 tx_pkts;
	u64 rx_pkts;
	u64 tx_bytes;
	u64 rx_bytes;
	u64 tx_dropped;
	u64 tx_failed;
};

static const struct rhashtable_params hwsim_rht_params = {
	.nelem_hint = 2,
	.automatic_shrinking = true,
	.key_len = ETH_ALEN,
	.key_offset = offsetof(struct mac80211_hwsim_data, addresses[1]),
	.head_offset = offsetof(struct mac80211_hwsim_data, rht),
};

struct hwsim_radiotap_hdr {
	struct ieee80211_radiotap_header hdr;
	__le64 rt_tsft;
	u8 rt_flags;
	u8 rt_rate;
	__le16 rt_channel;
	__le16 rt_chbitmask;
} __packed;

struct hwsim_radiotap_ack_hdr {
	struct ieee80211_radiotap_header hdr;
	u8 rt_flags;
	u8 pad;
	__le16 rt_channel;
	__le16 rt_chbitmask;
} __packed;

/* MAC80211_HWSIM netlink family */
static struct genl_family hwsim_genl_family;

enum hwsim_multicast_groups {
	HWSIM_MCGRP_CONFIG,
};

static const struct genl_multicast_group hwsim_mcgrps[] = {
	[HWSIM_MCGRP_CONFIG] = { .name = "config", },
};

/* MAC80211_HWSIM netlink policy */

static const struct nla_policy hwsim_genl_policy[HWSIM_ATTR_MAX + 1] = {
	[HWSIM_ATTR_ADDR_RECEIVER] = NLA_POLICY_ETH_ADDR_COMPAT,
	[HWSIM_ATTR_ADDR_TRANSMITTER] = NLA_POLICY_ETH_ADDR_COMPAT,
	[HWSIM_ATTR_FRAME] = { .type = NLA_BINARY,
			       .len = IEEE80211_MAX_DATA_LEN },
	[HWSIM_ATTR_FLAGS] = { .type = NLA_U32 },
	[HWSIM_ATTR_RX_RATE] = { .type = NLA_U32 },
	[HWSIM_ATTR_SIGNAL] = { .type = NLA_U32 },
	[HWSIM_ATTR_TX_INFO] = { .type = NLA_BINARY,
				 .len = IEEE80211_TX_MAX_RATES *
					sizeof(struct hwsim_tx_rate)},
	[HWSIM_ATTR_COOKIE] = { .type = NLA_U64 },
	[HWSIM_ATTR_CHANNELS] = { .type = NLA_U32 },
	[HWSIM_ATTR_RADIO_ID] = { .type = NLA_U32 },
	[HWSIM_ATTR_REG_HINT_ALPHA2] = { .type = NLA_STRING, .len = 2 },
	[HWSIM_ATTR_REG_CUSTOM_REG] = { .type = NLA_U32 },
	[HWSIM_ATTR_REG_STRICT_REG] = { .type = NLA_FLAG },
	[HWSIM_ATTR_SUPPORT_P2P_DEVICE] = { .type = NLA_FLAG },
	[HWSIM_ATTR_USE_CHANCTX] = { .type = NLA_FLAG },
	[HWSIM_ATTR_DESTROY_RADIO_ON_CLOSE] = { .type = NLA_FLAG },
	[HWSIM_ATTR_RADIO_NAME] = { .type = NLA_STRING },
	[HWSIM_ATTR_NO_VIF] = { .type = NLA_FLAG },
	[HWSIM_ATTR_FREQ] = { .type = NLA_U32 },
	[HWSIM_ATTR_TX_INFO_FLAGS] = { .type = NLA_BINARY },
	[HWSIM_ATTR_PERM_ADDR] = NLA_POLICY_ETH_ADDR_COMPAT,
	[HWSIM_ATTR_IFTYPE_SUPPORT] = { .type = NLA_U32 },
	[HWSIM_ATTR_CIPHER_SUPPORT] = { .type = NLA_BINARY },
};

#if IS_REACHABLE(CONFIG_VIRTIO)

/* MAC80211_HWSIM virtio queues */
static struct virtqueue *hwsim_vqs[HWSIM_NUM_VQS];
static bool hwsim_virtio_enabled;
static spinlock_t hwsim_virtio_lock;

static void hwsim_virtio_rx_work(struct work_struct *work);
static DECLARE_WORK(hwsim_virtio_rx, hwsim_virtio_rx_work);

static int hwsim_tx_virtio(struct mac80211_hwsim_data *data,
			   struct sk_buff *skb)
{
	struct scatterlist sg[1];
	unsigned long flags;
	int err;

	spin_lock_irqsave(&hwsim_virtio_lock, flags);
	if (!hwsim_virtio_enabled) {
		err = -ENODEV;
		goto out_free;
	}

	sg_init_one(sg, skb->head, skb_end_offset(skb));
	err = virtqueue_add_outbuf(hwsim_vqs[HWSIM_VQ_TX], sg, 1, skb,
				   GFP_ATOMIC);
	if (err)
		goto out_free;
	virtqueue_kick(hwsim_vqs[HWSIM_VQ_TX]);
	spin_unlock_irqrestore(&hwsim_virtio_lock, flags);
	return 0;

out_free:
	spin_unlock_irqrestore(&hwsim_virtio_lock, flags);
	nlmsg_free(skb);
	return err;
}
#else
/* cause a linker error if this ends up being needed */
extern int hwsim_tx_virtio(struct mac80211_hwsim_data *data,
			   struct sk_buff *skb);
#define hwsim_virtio_enabled false
#endif

static void mac80211_hwsim_tx_frame(struct ieee80211_hw *hw,
				    struct sk_buff *skb,
				    struct ieee80211_channel *chan);

/* sysfs attributes */
static void hwsim_send_ps_poll(void *dat, u8 *mac, struct ieee80211_vif *vif)
{
	struct mac80211_hwsim_data *data = dat;
	struct hwsim_vif_priv *vp = (void *)vif->drv_priv;
	struct sk_buff *skb;
	struct ieee80211_pspoll *pspoll;

	if (!vp->assoc)
		return;

	wiphy_dbg(data->hw->wiphy,
		  "%s: send PS-Poll to %pM for aid %d\n",
		  __func__, vp->bssid, vp->aid);

	skb = dev_alloc_skb(sizeof(*pspoll));
	if (!skb)
		return;
	pspoll = skb_put(skb, sizeof(*pspoll));
	pspoll->frame_control = cpu_to_le16(IEEE80211_FTYPE_CTL |
					    IEEE80211_STYPE_PSPOLL |
					    IEEE80211_FCTL_PM);
	pspoll->aid = cpu_to_le16(0xc000 | vp->aid);
	memcpy(pspoll->bssid, vp->bssid, ETH_ALEN);
	memcpy(pspoll->ta, mac, ETH_ALEN);

	rcu_read_lock();
	mac80211_hwsim_tx_frame(data->hw, skb,
				rcu_dereference(vif->chanctx_conf)->def.chan);
	rcu_read_unlock();
}

static void hwsim_send_nullfunc(struct mac80211_hwsim_data *data, u8 *mac,
				struct ieee80211_vif *vif, int ps)
{
	struct hwsim_vif_priv *vp = (void *)vif->drv_priv;
	struct sk_buff *skb;
	struct ieee80211_hdr *hdr;

	if (!vp->assoc)
		return;

	wiphy_dbg(data->hw->wiphy,
		  "%s: send data::nullfunc to %pM ps=%d\n",
		  __func__, vp->bssid, ps);

	skb = dev_alloc_skb(sizeof(*hdr));
	if (!skb)
		return;
	hdr = skb_put(skb, sizeof(*hdr) - ETH_ALEN);
	hdr->frame_control = cpu_to_le16(IEEE80211_FTYPE_DATA |
					 IEEE80211_STYPE_NULLFUNC |
					 IEEE80211_FCTL_TODS |
					 (ps ? IEEE80211_FCTL_PM : 0));
	hdr->duration_id = cpu_to_le16(0);
	memcpy(hdr->addr1, vp->bssid, ETH_ALEN);
	memcpy(hdr->addr2, mac, ETH_ALEN);
	memcpy(hdr->addr3, vp->bssid, ETH_ALEN);

	rcu_read_lock();
	mac80211_hwsim_tx_frame(data->hw, skb,
				rcu_dereference(vif->chanctx_conf)->def.chan);
	rcu_read_unlock();
}


static void hwsim_send_nullfunc_ps(void *dat, u8 *mac,
				   struct ieee80211_vif *vif)
{
	struct mac80211_hwsim_data *data = dat;
	hwsim_send_nullfunc(data, mac, vif, 1);
}

static void hwsim_send_nullfunc_no_ps(void *dat, u8 *mac,
				      struct ieee80211_vif *vif)
{
	struct mac80211_hwsim_data *data = dat;
	hwsim_send_nullfunc(data, mac, vif, 0);
}

static int hwsim_fops_ps_read(void *dat, u64 *val)
{
	struct mac80211_hwsim_data *data = dat;
	*val = data->ps;
	return 0;
}

static int hwsim_fops_ps_write(void *dat, u64 val)
{
	struct mac80211_hwsim_data *data = dat;
	enum ps_mode old_ps;

	if (val != PS_DISABLED && val != PS_ENABLED && val != PS_AUTO_POLL &&
	    val != PS_MANUAL_POLL)
		return -EINVAL;

	if (val == PS_MANUAL_POLL) {
		if (data->ps != PS_ENABLED)
			return -EINVAL;
		local_bh_disable();
		ieee80211_iterate_active_interfaces_atomic(
			data->hw, IEEE80211_IFACE_ITER_NORMAL,
			hwsim_send_ps_poll, data);
		local_bh_enable();
		return 0;
	}
	old_ps = data->ps;
	data->ps = val;

	local_bh_disable();
	if (old_ps == PS_DISABLED && val != PS_DISABLED) {
		ieee80211_iterate_active_interfaces_atomic(
			data->hw, IEEE80211_IFACE_ITER_NORMAL,
			hwsim_send_nullfunc_ps, data);
	} else if (old_ps != PS_DISABLED && val == PS_DISABLED) {
		ieee80211_iterate_active_interfaces_atomic(
			data->hw, IEEE80211_IFACE_ITER_NORMAL,
			hwsim_send_nullfunc_no_ps, data);
	}
	local_bh_enable();

	return 0;
}

DEFINE_DEBUGFS_ATTRIBUTE(hwsim_fops_ps, hwsim_fops_ps_read, hwsim_fops_ps_write,
			 "%llu\n");

static int hwsim_write_simulate_radar(void *dat, u64 val)
{
	struct mac80211_hwsim_data *data = dat;

	ieee80211_radar_detected(data->hw);

	return 0;
}

DEFINE_DEBUGFS_ATTRIBUTE(hwsim_simulate_radar, NULL,
			 hwsim_write_simulate_radar, "%llu\n");

static int hwsim_fops_group_read(void *dat, u64 *val)
{
	struct mac80211_hwsim_data *data = dat;
	*val = data->group;
	return 0;
}

static int hwsim_fops_group_write(void *dat, u64 val)
{
	struct mac80211_hwsim_data *data = dat;
	data->group = val;
	return 0;
}

DEFINE_DEBUGFS_ATTRIBUTE(hwsim_fops_group,
			 hwsim_fops_group_read, hwsim_fops_group_write,
			 "%llx\n");

static netdev_tx_t hwsim_mon_xmit(struct sk_buff *skb,
					struct net_device *dev)
{
	/* TODO: allow packet injection */
	dev_kfree_skb(skb);
	return NETDEV_TX_OK;
}

static inline u64 mac80211_hwsim_get_tsf_raw(void)
{
	return ktime_to_us(ktime_get_real());
}

static __le64 __mac80211_hwsim_get_tsf(struct mac80211_hwsim_data *data)
{
	u64 now = mac80211_hwsim_get_tsf_raw();
	return cpu_to_le64(now + data->tsf_offset);
}

static u64 mac80211_hwsim_get_tsf(struct ieee80211_hw *hw,
				  struct ieee80211_vif *vif)
{
	struct mac80211_hwsim_data *data = hw->priv;
	return le64_to_cpu(__mac80211_hwsim_get_tsf(data));
}

static void mac80211_hwsim_set_tsf(struct ieee80211_hw *hw,
		struct ieee80211_vif *vif, u64 tsf)
{
	struct mac80211_hwsim_data *data = hw->priv;
	u64 now = mac80211_hwsim_get_tsf(hw, vif);
	u32 bcn_int = data->beacon_int;
	u64 delta = abs(tsf - now);

	/* adjust after beaconing with new timestamp at old TBTT */
	if (tsf > now) {
		data->tsf_offset += delta;
		data->bcn_delta = do_div(delta, bcn_int);
	} else {
		data->tsf_offset -= delta;
		data->bcn_delta = -(s64)do_div(delta, bcn_int);
	}
}

static void mac80211_hwsim_monitor_rx(struct ieee80211_hw *hw,
				      struct sk_buff *tx_skb,
				      struct ieee80211_channel *chan)
{
	struct mac80211_hwsim_data *data = hw->priv;
	struct sk_buff *skb;
	struct hwsim_radiotap_hdr *hdr;
	u16 flags;
	struct ieee80211_tx_info *info = IEEE80211_SKB_CB(tx_skb);
	struct ieee80211_rate *txrate = ieee80211_get_tx_rate(hw, info);

	if (WARN_ON(!txrate))
		return;

	if (!netif_running(hwsim_mon))
		return;

	skb = skb_copy_expand(tx_skb, sizeof(*hdr), 0, GFP_ATOMIC);
	if (skb == NULL)
		return;

	hdr = skb_push(skb, sizeof(*hdr));
	hdr->hdr.it_version = PKTHDR_RADIOTAP_VERSION;
	hdr->hdr.it_pad = 0;
	hdr->hdr.it_len = cpu_to_le16(sizeof(*hdr));
	hdr->hdr.it_present = cpu_to_le32((1 << IEEE80211_RADIOTAP_FLAGS) |
					  (1 << IEEE80211_RADIOTAP_RATE) |
					  (1 << IEEE80211_RADIOTAP_TSFT) |
					  (1 << IEEE80211_RADIOTAP_CHANNEL));
	hdr->rt_tsft = __mac80211_hwsim_get_tsf(data);
	hdr->rt_flags = 0;
	hdr->rt_rate = txrate->bitrate / 5;
	hdr->rt_channel = cpu_to_le16(chan->center_freq);
	flags = IEEE80211_CHAN_2GHZ;
	if (txrate->flags & IEEE80211_RATE_ERP_G)
		flags |= IEEE80211_CHAN_OFDM;
	else
		flags |= IEEE80211_CHAN_CCK;
	hdr->rt_chbitmask = cpu_to_le16(flags);

	skb->dev = hwsim_mon;
	skb_reset_mac_header(skb);
	skb->ip_summed = CHECKSUM_UNNECESSARY;
	skb->pkt_type = PACKET_OTHERHOST;
	skb->protocol = htons(ETH_P_802_2);
	memset(skb->cb, 0, sizeof(skb->cb));
	netif_rx(skb);
}


static void mac80211_hwsim_monitor_ack(struct ieee80211_channel *chan,
				       const u8 *addr)
{
	struct sk_buff *skb;
	struct hwsim_radiotap_ack_hdr *hdr;
	u16 flags;
	struct ieee80211_hdr *hdr11;

	if (!netif_running(hwsim_mon))
		return;

	skb = dev_alloc_skb(100);
	if (skb == NULL)
		return;

	hdr = skb_put(skb, sizeof(*hdr));
	hdr->hdr.it_version = PKTHDR_RADIOTAP_VERSION;
	hdr->hdr.it_pad = 0;
	hdr->hdr.it_len = cpu_to_le16(sizeof(*hdr));
	hdr->hdr.it_present = cpu_to_le32((1 << IEEE80211_RADIOTAP_FLAGS) |
					  (1 << IEEE80211_RADIOTAP_CHANNEL));
	hdr->rt_flags = 0;
	hdr->pad = 0;
	hdr->rt_channel = cpu_to_le16(chan->center_freq);
	flags = IEEE80211_CHAN_2GHZ;
	hdr->rt_chbitmask = cpu_to_le16(flags);

	hdr11 = skb_put(skb, 10);
	hdr11->frame_control = cpu_to_le16(IEEE80211_FTYPE_CTL |
					   IEEE80211_STYPE_ACK);
	hdr11->duration_id = cpu_to_le16(0);
	memcpy(hdr11->addr1, addr, ETH_ALEN);

	skb->dev = hwsim_mon;
	skb_reset_mac_header(skb);
	skb->ip_summed = CHECKSUM_UNNECESSARY;
	skb->pkt_type = PACKET_OTHERHOST;
	skb->protocol = htons(ETH_P_802_2);
	memset(skb->cb, 0, sizeof(skb->cb));
	netif_rx(skb);
}

struct mac80211_hwsim_addr_match_data {
	u8 addr[ETH_ALEN];
	bool ret;
};

static void mac80211_hwsim_addr_iter(void *data, u8 *mac,
				     struct ieee80211_vif *vif)
{
	struct mac80211_hwsim_addr_match_data *md = data;

	if (memcmp(mac, md->addr, ETH_ALEN) == 0)
		md->ret = true;
}

static bool mac80211_hwsim_addr_match(struct mac80211_hwsim_data *data,
				      const u8 *addr)
{
	struct mac80211_hwsim_addr_match_data md = {
		.ret = false,
	};

	if (data->scanning && memcmp(addr, data->scan_addr, ETH_ALEN) == 0)
		return true;

	memcpy(md.addr, addr, ETH_ALEN);

	ieee80211_iterate_active_interfaces_atomic(data->hw,
						   IEEE80211_IFACE_ITER_NORMAL,
						   mac80211_hwsim_addr_iter,
						   &md);

	return md.ret;
}

static bool hwsim_ps_rx_ok(struct mac80211_hwsim_data *data,
			   struct sk_buff *skb)
{
	switch (data->ps) {
	case PS_DISABLED:
		return true;
	case PS_ENABLED:
		return false;
	case PS_AUTO_POLL:
		/* TODO: accept (some) Beacons by default and other frames only
		 * if pending PS-Poll has been sent */
		return true;
	case PS_MANUAL_POLL:
		/* Allow unicast frames to own address if there is a pending
		 * PS-Poll */
		if (data->ps_poll_pending &&
		    mac80211_hwsim_addr_match(data, skb->data + 4)) {
			data->ps_poll_pending = false;
			return true;
		}
		return false;
	}

	return true;
}

static int hwsim_unicast_netgroup(struct mac80211_hwsim_data *data,
				  struct sk_buff *skb, int portid)
{
	struct net *net;
	bool found = false;
	int res = -ENOENT;

	rcu_read_lock();
	for_each_net_rcu(net) {
		if (data->netgroup == hwsim_net_get_netgroup(net)) {
			res = genlmsg_unicast(net, skb, portid);
			found = true;
			break;
		}
	}
	rcu_read_unlock();

	if (!found)
		nlmsg_free(skb);

	return res;
}

static inline u16 trans_tx_rate_flags_ieee2hwsim(struct ieee80211_tx_rate *rate)
{
	u16 result = 0;

	if (rate->flags & IEEE80211_TX_RC_USE_RTS_CTS)
		result |= MAC80211_HWSIM_TX_RC_USE_RTS_CTS;
	if (rate->flags & IEEE80211_TX_RC_USE_CTS_PROTECT)
		result |= MAC80211_HWSIM_TX_RC_USE_CTS_PROTECT;
	if (rate->flags & IEEE80211_TX_RC_USE_SHORT_PREAMBLE)
		result |= MAC80211_HWSIM_TX_RC_USE_SHORT_PREAMBLE;
	if (rate->flags & IEEE80211_TX_RC_MCS)
		result |= MAC80211_HWSIM_TX_RC_MCS;
	if (rate->flags & IEEE80211_TX_RC_GREEN_FIELD)
		result |= MAC80211_HWSIM_TX_RC_GREEN_FIELD;
	if (rate->flags & IEEE80211_TX_RC_40_MHZ_WIDTH)
		result |= MAC80211_HWSIM_TX_RC_40_MHZ_WIDTH;
	if (rate->flags & IEEE80211_TX_RC_DUP_DATA)
		result |= MAC80211_HWSIM_TX_RC_DUP_DATA;
	if (rate->flags & IEEE80211_TX_RC_SHORT_GI)
		result |= MAC80211_HWSIM_TX_RC_SHORT_GI;
	if (rate->flags & IEEE80211_TX_RC_VHT_MCS)
		result |= MAC80211_HWSIM_TX_RC_VHT_MCS;
	if (rate->flags & IEEE80211_TX_RC_80_MHZ_WIDTH)
		result |= MAC80211_HWSIM_TX_RC_80_MHZ_WIDTH;
	if (rate->flags & IEEE80211_TX_RC_160_MHZ_WIDTH)
		result |= MAC80211_HWSIM_TX_RC_160_MHZ_WIDTH;

	return result;
}

static void mac80211_hwsim_tx_frame_nl(struct ieee80211_hw *hw,
				       struct sk_buff *my_skb,
				       int dst_portid)
{
	struct sk_buff *skb;
	struct mac80211_hwsim_data *data = hw->priv;
	struct ieee80211_hdr *hdr = (struct ieee80211_hdr *) my_skb->data;
	struct ieee80211_tx_info *info = IEEE80211_SKB_CB(my_skb);
	void *msg_head;
	unsigned int hwsim_flags = 0;
	int i;
	struct hwsim_tx_rate tx_attempts[IEEE80211_TX_MAX_RATES];
	struct hwsim_tx_rate_flag tx_attempts_flags[IEEE80211_TX_MAX_RATES];
	uintptr_t cookie;

	if (data->ps != PS_DISABLED)
		hdr->frame_control |= cpu_to_le16(IEEE80211_FCTL_PM);
	/* If the queue contains MAX_QUEUE skb's drop some */
	if (skb_queue_len(&data->pending) >= MAX_QUEUE) {
		/* Droping until WARN_QUEUE level */
		while (skb_queue_len(&data->pending) >= WARN_QUEUE) {
			ieee80211_free_txskb(hw, skb_dequeue(&data->pending));
			data->tx_dropped++;
		}
	}

	skb = genlmsg_new(GENLMSG_DEFAULT_SIZE, GFP_ATOMIC);
	if (skb == NULL)
		goto nla_put_failure;

	msg_head = genlmsg_put(skb, 0, 0, &hwsim_genl_family, 0,
			       HWSIM_CMD_FRAME);
	if (msg_head == NULL) {
		pr_debug("mac80211_hwsim: problem with msg_head\n");
		goto nla_put_failure;
	}

	if (nla_put(skb, HWSIM_ATTR_ADDR_TRANSMITTER,
		    ETH_ALEN, data->addresses[1].addr))
		goto nla_put_failure;

	/* We get the skb->data */
	if (nla_put(skb, HWSIM_ATTR_FRAME, my_skb->len, my_skb->data))
		goto nla_put_failure;

	/* We get the flags for this transmission, and we translate them to
	   wmediumd flags  */

	if (info->flags & IEEE80211_TX_CTL_REQ_TX_STATUS)
		hwsim_flags |= HWSIM_TX_CTL_REQ_TX_STATUS;

	if (info->flags & IEEE80211_TX_CTL_NO_ACK)
		hwsim_flags |= HWSIM_TX_CTL_NO_ACK;

	if (nla_put_u32(skb, HWSIM_ATTR_FLAGS, hwsim_flags))
		goto nla_put_failure;

	if (nla_put_u32(skb, HWSIM_ATTR_FREQ, data->channel->center_freq))
		goto nla_put_failure;

	/* We get the tx control (rate and retries) info*/

	for (i = 0; i < IEEE80211_TX_MAX_RATES; i++) {
		tx_attempts[i].idx = info->status.rates[i].idx;
		tx_attempts_flags[i].idx = info->status.rates[i].idx;
		tx_attempts[i].count = info->status.rates[i].count;
		tx_attempts_flags[i].flags =
				trans_tx_rate_flags_ieee2hwsim(
						&info->status.rates[i]);
	}

	if (nla_put(skb, HWSIM_ATTR_TX_INFO,
		    sizeof(struct hwsim_tx_rate)*IEEE80211_TX_MAX_RATES,
		    tx_attempts))
		goto nla_put_failure;

	if (nla_put(skb, HWSIM_ATTR_TX_INFO_FLAGS,
		    sizeof(struct hwsim_tx_rate_flag) * IEEE80211_TX_MAX_RATES,
		    tx_attempts_flags))
		goto nla_put_failure;

	/* We create a cookie to identify this skb */
	data->pending_cookie++;
	cookie = data->pending_cookie;
	info->rate_driver_data[0] = (void *)cookie;
	if (nla_put_u64_64bit(skb, HWSIM_ATTR_COOKIE, cookie, HWSIM_ATTR_PAD))
		goto nla_put_failure;

	genlmsg_end(skb, msg_head);

	if (hwsim_virtio_enabled) {
		if (hwsim_tx_virtio(data, skb))
			goto err_free_txskb;
	} else {
		if (hwsim_unicast_netgroup(data, skb, dst_portid))
			goto err_free_txskb;
	}

	/* Enqueue the packet */
	skb_queue_tail(&data->pending, my_skb);
	data->tx_pkts++;
	data->tx_bytes += my_skb->len;
	return;

nla_put_failure:
	nlmsg_free(skb);
err_free_txskb:
	pr_debug("mac80211_hwsim: error occurred in %s\n", __func__);
	ieee80211_free_txskb(hw, my_skb);
	data->tx_failed++;
}

static bool hwsim_chans_compat(struct ieee80211_channel *c1,
			       struct ieee80211_channel *c2)
{
	if (!c1 || !c2)
		return false;

	return c1->center_freq == c2->center_freq;
}

struct tx_iter_data {
	struct ieee80211_channel *channel;
	bool receive;
};

static void mac80211_hwsim_tx_iter(void *_data, u8 *addr,
				   struct ieee80211_vif *vif)
{
	struct tx_iter_data *data = _data;

	if (!vif->chanctx_conf)
		return;

	if (!hwsim_chans_compat(data->channel,
				rcu_dereference(vif->chanctx_conf)->def.chan))
		return;

	data->receive = true;
}

static void mac80211_hwsim_add_vendor_rtap(struct sk_buff *skb)
{
	/*
	 * To enable this code, #define the HWSIM_RADIOTAP_OUI,
	 * e.g. like this:
	 * #define HWSIM_RADIOTAP_OUI "\x02\x00\x00"
	 * (but you should use a valid OUI, not that)
	 *
	 * If anyone wants to 'donate' a radiotap OUI/subns code
	 * please send a patch removing this #ifdef and changing
	 * the values accordingly.
	 */
#ifdef HWSIM_RADIOTAP_OUI
	struct ieee80211_vendor_radiotap *rtap;

	/*
	 * Note that this code requires the headroom in the SKB
	 * that was allocated earlier.
	 */
	rtap = skb_push(skb, sizeof(*rtap) + 8 + 4);
	rtap->oui[0] = HWSIM_RADIOTAP_OUI[0];
	rtap->oui[1] = HWSIM_RADIOTAP_OUI[1];
	rtap->oui[2] = HWSIM_RADIOTAP_OUI[2];
	rtap->subns = 127;

	/*
	 * Radiotap vendor namespaces can (and should) also be
	 * split into fields by using the standard radiotap
	 * presence bitmap mechanism. Use just BIT(0) here for
	 * the presence bitmap.
	 */
	rtap->present = BIT(0);
	/* We have 8 bytes of (dummy) data */
	rtap->len = 8;
	/* For testing, also require it to be aligned */
	rtap->align = 8;
	/* And also test that padding works, 4 bytes */
	rtap->pad = 4;
	/* push the data */
	memcpy(rtap->data, "ABCDEFGH", 8);
	/* make sure to clear padding, mac80211 doesn't */
	memset(rtap->data + 8, 0, 4);

	IEEE80211_SKB_RXCB(skb)->flag |= RX_FLAG_RADIOTAP_VENDOR_DATA;
#endif
}

static bool mac80211_hwsim_tx_frame_no_nl(struct ieee80211_hw *hw,
					  struct sk_buff *skb,
					  struct ieee80211_channel *chan)
{
	struct mac80211_hwsim_data *data = hw->priv, *data2;
	bool ack = false;
	struct ieee80211_hdr *hdr = (struct ieee80211_hdr *) skb->data;
	struct ieee80211_tx_info *info = IEEE80211_SKB_CB(skb);
	struct ieee80211_rx_status rx_status;
	u64 now;

	memset(&rx_status, 0, sizeof(rx_status));
	rx_status.flag |= RX_FLAG_MACTIME_START;
	rx_status.freq = chan->center_freq;
	rx_status.band = chan->band;
	if (info->control.rates[0].flags & IEEE80211_TX_RC_VHT_MCS) {
		rx_status.rate_idx =
			ieee80211_rate_get_vht_mcs(&info->control.rates[0]);
		rx_status.nss =
			ieee80211_rate_get_vht_nss(&info->control.rates[0]);
		rx_status.encoding = RX_ENC_VHT;
	} else {
		rx_status.rate_idx = info->control.rates[0].idx;
		if (info->control.rates[0].flags & IEEE80211_TX_RC_MCS)
			rx_status.encoding = RX_ENC_HT;
	}
	if (info->control.rates[0].flags & IEEE80211_TX_RC_40_MHZ_WIDTH)
		rx_status.bw = RATE_INFO_BW_40;
	else if (info->control.rates[0].flags & IEEE80211_TX_RC_80_MHZ_WIDTH)
		rx_status.bw = RATE_INFO_BW_80;
	else if (info->control.rates[0].flags & IEEE80211_TX_RC_160_MHZ_WIDTH)
		rx_status.bw = RATE_INFO_BW_160;
	else
		rx_status.bw = RATE_INFO_BW_20;
	if (info->control.rates[0].flags & IEEE80211_TX_RC_SHORT_GI)
		rx_status.enc_flags |= RX_ENC_FLAG_SHORT_GI;
	/* TODO: simulate real signal strength (and optional packet loss) */
	rx_status.signal = -50;
	if (info->control.vif)
		rx_status.signal += info->control.vif->bss_conf.txpower;

	if (data->ps != PS_DISABLED)
		hdr->frame_control |= cpu_to_le16(IEEE80211_FCTL_PM);

	/* release the skb's source info */
	skb_orphan(skb);
	skb_dst_drop(skb);
	skb->mark = 0;
	skb_ext_reset(skb);
	nf_reset_ct(skb);

	/*
	 * Get absolute mactime here so all HWs RX at the "same time", and
	 * absolute TX time for beacon mactime so the timestamp matches.
	 * Giving beacons a different mactime than non-beacons looks messy, but
	 * it helps the Toffset be exact and a ~10us mactime discrepancy
	 * probably doesn't really matter.
	 */
	if (ieee80211_is_beacon(hdr->frame_control) ||
	    ieee80211_is_probe_resp(hdr->frame_control)) {
		rx_status.boottime_ns = ktime_get_boottime_ns();
		now = data->abs_bcn_ts;
	} else {
		now = mac80211_hwsim_get_tsf_raw();
	}

	/* Copy skb to all enabled radios that are on the current frequency */
	spin_lock(&hwsim_radio_lock);
	list_for_each_entry(data2, &hwsim_radios, list) {
		struct sk_buff *nskb;
		struct tx_iter_data tx_iter_data = {
			.receive = false,
			.channel = chan,
		};

		if (data == data2)
			continue;

		if (!data2->started || (data2->idle && !data2->tmp_chan) ||
		    !hwsim_ps_rx_ok(data2, skb))
			continue;

		if (!(data->group & data2->group))
			continue;

		if (data->netgroup != data2->netgroup)
			continue;

		if (!hwsim_chans_compat(chan, data2->tmp_chan) &&
		    !hwsim_chans_compat(chan, data2->channel)) {
			ieee80211_iterate_active_interfaces_atomic(
				data2->hw, IEEE80211_IFACE_ITER_NORMAL,
				mac80211_hwsim_tx_iter, &tx_iter_data);
			if (!tx_iter_data.receive)
				continue;
		}

		/*
		 * reserve some space for our vendor and the normal
		 * radiotap header, since we're copying anyway
		 */
		if (skb->len < PAGE_SIZE && paged_rx) {
			struct page *page = alloc_page(GFP_ATOMIC);

			if (!page)
				continue;

			nskb = dev_alloc_skb(128);
			if (!nskb) {
				__free_page(page);
				continue;
			}

			memcpy(page_address(page), skb->data, skb->len);
			skb_add_rx_frag(nskb, 0, page, 0, skb->len, skb->len);
		} else {
			nskb = skb_copy(skb, GFP_ATOMIC);
			if (!nskb)
				continue;
		}

		if (mac80211_hwsim_addr_match(data2, hdr->addr1))
			ack = true;

		rx_status.mactime = now + data2->tsf_offset;

		memcpy(IEEE80211_SKB_RXCB(nskb), &rx_status, sizeof(rx_status));

		mac80211_hwsim_add_vendor_rtap(nskb);

		data2->rx_pkts++;
		data2->rx_bytes += nskb->len;
		ieee80211_rx_irqsafe(data2->hw, nskb);
	}
	spin_unlock(&hwsim_radio_lock);

	return ack;
}

static void mac80211_hwsim_tx(struct ieee80211_hw *hw,
			      struct ieee80211_tx_control *control,
			      struct sk_buff *skb)
{
	struct mac80211_hwsim_data *data = hw->priv;
	struct ieee80211_tx_info *txi = IEEE80211_SKB_CB(skb);
	struct ieee80211_hdr *hdr = (void *)skb->data;
	struct ieee80211_chanctx_conf *chanctx_conf;
	struct ieee80211_channel *channel;
	bool ack;
	u32 _portid;

	if (WARN_ON(skb->len < 10)) {
		/* Should not happen; just a sanity check for addr1 use */
		ieee80211_free_txskb(hw, skb);
		return;
	}

	if (!data->use_chanctx) {
		channel = data->channel;
	} else if (txi->hw_queue == 4) {
		channel = data->tmp_chan;
	} else {
		chanctx_conf = rcu_dereference(txi->control.vif->chanctx_conf);
		if (chanctx_conf)
			channel = chanctx_conf->def.chan;
		else
			channel = NULL;
	}

	if (WARN(!channel, "TX w/o channel - queue = %d\n", txi->hw_queue)) {
		ieee80211_free_txskb(hw, skb);
		return;
	}

	if (data->idle && !data->tmp_chan) {
		wiphy_dbg(hw->wiphy, "Trying to TX when idle - reject\n");
		ieee80211_free_txskb(hw, skb);
		return;
	}

	if (txi->control.vif)
		hwsim_check_magic(txi->control.vif);
	if (control->sta)
		hwsim_check_sta_magic(control->sta);

	if (ieee80211_hw_check(hw, SUPPORTS_RC_TABLE))
		ieee80211_get_tx_rates(txi->control.vif, control->sta, skb,
				       txi->control.rates,
				       ARRAY_SIZE(txi->control.rates));

	if (skb->len >= 24 + 8 &&
	    ieee80211_is_probe_resp(hdr->frame_control)) {
		/* fake header transmission time */
		struct ieee80211_mgmt *mgmt;
		struct ieee80211_rate *txrate;
		u64 ts;

		mgmt = (struct ieee80211_mgmt *)skb->data;
		txrate = ieee80211_get_tx_rate(hw, txi);
		ts = mac80211_hwsim_get_tsf_raw();
		mgmt->u.probe_resp.timestamp =
			cpu_to_le64(ts + data->tsf_offset +
				    24 * 8 * 10 / txrate->bitrate);
	}

	mac80211_hwsim_monitor_rx(hw, skb, channel);

	/* wmediumd mode check */
	_portid = READ_ONCE(data->wmediumd);

	if (_portid || hwsim_virtio_enabled)
		return mac80211_hwsim_tx_frame_nl(hw, skb, _portid);

	/* NO wmediumd detected, perfect medium simulation */
	data->tx_pkts++;
	data->tx_bytes += skb->len;
	ack = mac80211_hwsim_tx_frame_no_nl(hw, skb, channel);

	if (ack && skb->len >= 16)
		mac80211_hwsim_monitor_ack(channel, hdr->addr2);

	ieee80211_tx_info_clear_status(txi);

	/* frame was transmitted at most favorable rate at first attempt */
	txi->control.rates[0].count = 1;
	txi->control.rates[1].idx = -1;

	if (!(txi->flags & IEEE80211_TX_CTL_NO_ACK) && ack)
		txi->flags |= IEEE80211_TX_STAT_ACK;
	ieee80211_tx_status_irqsafe(hw, skb);
}


static int mac80211_hwsim_start(struct ieee80211_hw *hw)
{
	struct mac80211_hwsim_data *data = hw->priv;
	wiphy_dbg(hw->wiphy, "%s\n", __func__);
	data->started = true;
	return 0;
}


static void mac80211_hwsim_stop(struct ieee80211_hw *hw)
{
	struct mac80211_hwsim_data *data = hw->priv;
	data->started = false;
	hrtimer_cancel(&data->beacon_timer);
	wiphy_dbg(hw->wiphy, "%s\n", __func__);
}


static int mac80211_hwsim_add_interface(struct ieee80211_hw *hw,
					struct ieee80211_vif *vif)
{
	wiphy_dbg(hw->wiphy, "%s (type=%d mac_addr=%pM)\n",
		  __func__, ieee80211_vif_type_p2p(vif),
		  vif->addr);
	hwsim_set_magic(vif);

	vif->cab_queue = 0;
	vif->hw_queue[IEEE80211_AC_VO] = 0;
	vif->hw_queue[IEEE80211_AC_VI] = 1;
	vif->hw_queue[IEEE80211_AC_BE] = 2;
	vif->hw_queue[IEEE80211_AC_BK] = 3;

	return 0;
}


static int mac80211_hwsim_change_interface(struct ieee80211_hw *hw,
					   struct ieee80211_vif *vif,
					   enum nl80211_iftype newtype,
					   bool newp2p)
{
	newtype = ieee80211_iftype_p2p(newtype, newp2p);
	wiphy_dbg(hw->wiphy,
		  "%s (old type=%d, new type=%d, mac_addr=%pM)\n",
		  __func__, ieee80211_vif_type_p2p(vif),
		    newtype, vif->addr);
	hwsim_check_magic(vif);

	/*
	 * interface may change from non-AP to AP in
	 * which case this needs to be set up again
	 */
	vif->cab_queue = 0;

	return 0;
}

static void mac80211_hwsim_remove_interface(
	struct ieee80211_hw *hw, struct ieee80211_vif *vif)
{
	wiphy_dbg(hw->wiphy, "%s (type=%d mac_addr=%pM)\n",
		  __func__, ieee80211_vif_type_p2p(vif),
		  vif->addr);
	hwsim_check_magic(vif);
	hwsim_clear_magic(vif);
}

static void mac80211_hwsim_tx_frame(struct ieee80211_hw *hw,
				    struct sk_buff *skb,
				    struct ieee80211_channel *chan)
{
	struct mac80211_hwsim_data *data = hw->priv;
	u32 _pid = READ_ONCE(data->wmediumd);

	if (ieee80211_hw_check(hw, SUPPORTS_RC_TABLE)) {
		struct ieee80211_tx_info *txi = IEEE80211_SKB_CB(skb);
		ieee80211_get_tx_rates(txi->control.vif, NULL, skb,
				       txi->control.rates,
				       ARRAY_SIZE(txi->control.rates));
	}

	mac80211_hwsim_monitor_rx(hw, skb, chan);

	if (_pid || hwsim_virtio_enabled)
		return mac80211_hwsim_tx_frame_nl(hw, skb, _pid);

	mac80211_hwsim_tx_frame_no_nl(hw, skb, chan);
	dev_kfree_skb(skb);
}

static void mac80211_hwsim_beacon_tx(void *arg, u8 *mac,
				     struct ieee80211_vif *vif)
{
	struct mac80211_hwsim_data *data = arg;
	struct ieee80211_hw *hw = data->hw;
	struct ieee80211_tx_info *info;
	struct ieee80211_rate *txrate;
	struct ieee80211_mgmt *mgmt;
	struct sk_buff *skb;

	hwsim_check_magic(vif);

	if (vif->type != NL80211_IFTYPE_AP &&
	    vif->type != NL80211_IFTYPE_MESH_POINT &&
	    vif->type != NL80211_IFTYPE_ADHOC &&
	    vif->type != NL80211_IFTYPE_OCB)
		return;

	skb = ieee80211_beacon_get(hw, vif);
	if (skb == NULL)
		return;
	info = IEEE80211_SKB_CB(skb);
	if (ieee80211_hw_check(hw, SUPPORTS_RC_TABLE))
		ieee80211_get_tx_rates(vif, NULL, skb,
				       info->control.rates,
				       ARRAY_SIZE(info->control.rates));

	txrate = ieee80211_get_tx_rate(hw, info);

	mgmt = (struct ieee80211_mgmt *) skb->data;
	/* fake header transmission time */
	data->abs_bcn_ts = mac80211_hwsim_get_tsf_raw();
	mgmt->u.beacon.timestamp = cpu_to_le64(data->abs_bcn_ts +
					       data->tsf_offset +
					       24 * 8 * 10 / txrate->bitrate);

	mac80211_hwsim_tx_frame(hw, skb,
				rcu_dereference(vif->chanctx_conf)->def.chan);

	while ((skb = ieee80211_get_buffered_bc(hw, vif)) != NULL) {
		mac80211_hwsim_tx_frame(hw, skb,
				rcu_dereference(vif->chanctx_conf)->def.chan);
	}

	if (vif->csa_active && ieee80211_csa_is_complete(vif))
		ieee80211_csa_finish(vif);
}

static enum hrtimer_restart
mac80211_hwsim_beacon(struct hrtimer *timer)
{
	struct mac80211_hwsim_data *data =
		container_of(timer, struct mac80211_hwsim_data, beacon_timer);
	struct ieee80211_hw *hw = data->hw;
	u64 bcn_int = data->beacon_int;

	if (!data->started)
		return HRTIMER_NORESTART;

	ieee80211_iterate_active_interfaces_atomic(
		hw, IEEE80211_IFACE_ITER_NORMAL,
		mac80211_hwsim_beacon_tx, data);

	/* beacon at new TBTT + beacon interval */
	if (data->bcn_delta) {
		bcn_int -= data->bcn_delta;
		data->bcn_delta = 0;
	}
	hrtimer_forward(&data->beacon_timer, hrtimer_get_expires(timer),
			ns_to_ktime(bcn_int * NSEC_PER_USEC));
	return HRTIMER_RESTART;
}

static const char * const hwsim_chanwidths[] = {
	[NL80211_CHAN_WIDTH_5] = "ht5",
	[NL80211_CHAN_WIDTH_10] = "ht10",
	[NL80211_CHAN_WIDTH_20_NOHT] = "noht",
	[NL80211_CHAN_WIDTH_20] = "ht20",
	[NL80211_CHAN_WIDTH_40] = "ht40",
	[NL80211_CHAN_WIDTH_80] = "vht80",
	[NL80211_CHAN_WIDTH_80P80] = "vht80p80",
	[NL80211_CHAN_WIDTH_160] = "vht160",
};

static int mac80211_hwsim_config(struct ieee80211_hw *hw, u32 changed)
{
	struct mac80211_hwsim_data *data = hw->priv;
	struct ieee80211_conf *conf = &hw->conf;
	static const char *smps_modes[IEEE80211_SMPS_NUM_MODES] = {
		[IEEE80211_SMPS_AUTOMATIC] = "auto",
		[IEEE80211_SMPS_OFF] = "off",
		[IEEE80211_SMPS_STATIC] = "static",
		[IEEE80211_SMPS_DYNAMIC] = "dynamic",
	};
	int idx;

	if (conf->chandef.chan)
		wiphy_dbg(hw->wiphy,
			  "%s (freq=%d(%d - %d)/%s idle=%d ps=%d smps=%s)\n",
			  __func__,
			  conf->chandef.chan->center_freq,
			  conf->chandef.center_freq1,
			  conf->chandef.center_freq2,
			  hwsim_chanwidths[conf->chandef.width],
			  !!(conf->flags & IEEE80211_CONF_IDLE),
			  !!(conf->flags & IEEE80211_CONF_PS),
			  smps_modes[conf->smps_mode]);
	else
		wiphy_dbg(hw->wiphy,
			  "%s (freq=0 idle=%d ps=%d smps=%s)\n",
			  __func__,
			  !!(conf->flags & IEEE80211_CONF_IDLE),
			  !!(conf->flags & IEEE80211_CONF_PS),
			  smps_modes[conf->smps_mode]);

	data->idle = !!(conf->flags & IEEE80211_CONF_IDLE);

	WARN_ON(conf->chandef.chan && data->use_chanctx);

	mutex_lock(&data->mutex);
	if (data->scanning && conf->chandef.chan) {
		for (idx = 0; idx < ARRAY_SIZE(data->survey_data); idx++) {
			if (data->survey_data[idx].channel == data->channel) {
				data->survey_data[idx].start =
					data->survey_data[idx].next_start;
				data->survey_data[idx].end = jiffies;
				break;
			}
		}

		data->channel = conf->chandef.chan;

		for (idx = 0; idx < ARRAY_SIZE(data->survey_data); idx++) {
			if (data->survey_data[idx].channel &&
			    data->survey_data[idx].channel != data->channel)
				continue;
			data->survey_data[idx].channel = data->channel;
			data->survey_data[idx].next_start = jiffies;
			break;
		}
	} else {
		data->channel = conf->chandef.chan;
	}
	mutex_unlock(&data->mutex);

	if (!data->started || !data->beacon_int)
		hrtimer_cancel(&data->beacon_timer);
	else if (!hrtimer_is_queued(&data->beacon_timer)) {
		u64 tsf = mac80211_hwsim_get_tsf(hw, NULL);
		u32 bcn_int = data->beacon_int;
		u64 until_tbtt = bcn_int - do_div(tsf, bcn_int);

		hrtimer_start(&data->beacon_timer,
			      ns_to_ktime(until_tbtt * NSEC_PER_USEC),
			      HRTIMER_MODE_REL_SOFT);
	}

	return 0;
}


static void mac80211_hwsim_configure_filter(struct ieee80211_hw *hw,
					    unsigned int changed_flags,
					    unsigned int *total_flags,u64 multicast)
{
	struct mac80211_hwsim_data *data = hw->priv;

	wiphy_dbg(hw->wiphy, "%s\n", __func__);

	data->rx_filter = 0;
	if (*total_flags & FIF_ALLMULTI)
		data->rx_filter |= FIF_ALLMULTI;

	*total_flags = data->rx_filter;
}

static void mac80211_hwsim_bcn_en_iter(void *data, u8 *mac,
				       struct ieee80211_vif *vif)
{
	unsigned int *count = data;
	struct hwsim_vif_priv *vp = (void *)vif->drv_priv;

	if (vp->bcn_en)
		(*count)++;
}

static void mac80211_hwsim_bss_info_changed(struct ieee80211_hw *hw,
					    struct ieee80211_vif *vif,
					    struct ieee80211_bss_conf *info,
					    u32 changed)
{
	struct hwsim_vif_priv *vp = (void *)vif->drv_priv;
	struct mac80211_hwsim_data *data = hw->priv;

	hwsim_check_magic(vif);

	wiphy_dbg(hw->wiphy, "%s(changed=0x%x vif->addr=%pM)\n",
		  __func__, changed, vif->addr);

	if (changed & BSS_CHANGED_BSSID) {
		wiphy_dbg(hw->wiphy, "%s: BSSID changed: %pM\n",
			  __func__, info->bssid);
		memcpy(vp->bssid, info->bssid, ETH_ALEN);
	}

	if (changed & BSS_CHANGED_ASSOC) {
		wiphy_dbg(hw->wiphy, "  ASSOC: assoc=%d aid=%d\n",
			  info->assoc, info->aid);
		vp->assoc = info->assoc;
		vp->aid = info->aid;
	}

	if (changed & BSS_CHANGED_BEACON_ENABLED) {
		wiphy_dbg(hw->wiphy, "  BCN EN: %d (BI=%u)\n",
			  info->enable_beacon, info->beacon_int);
		vp->bcn_en = info->enable_beacon;
		if (data->started &&
		    !hrtimer_is_queued(&data->beacon_timer) &&
		    info->enable_beacon) {
			u64 tsf, until_tbtt;
			u32 bcn_int;
			data->beacon_int = info->beacon_int * 1024;
			tsf = mac80211_hwsim_get_tsf(hw, vif);
			bcn_int = data->beacon_int;
			until_tbtt = bcn_int - do_div(tsf, bcn_int);

			hrtimer_start(&data->beacon_timer,
				      ns_to_ktime(until_tbtt * NSEC_PER_USEC),
				      HRTIMER_MODE_REL_SOFT);
		} else if (!info->enable_beacon) {
			unsigned int count = 0;
			ieee80211_iterate_active_interfaces_atomic(
				data->hw, IEEE80211_IFACE_ITER_NORMAL,
				mac80211_hwsim_bcn_en_iter, &count);
			wiphy_dbg(hw->wiphy, "  beaconing vifs remaining: %u",
				  count);
			if (count == 0) {
				hrtimer_cancel(&data->beacon_timer);
				data->beacon_int = 0;
			}
		}
	}

	if (changed & BSS_CHANGED_ERP_CTS_PROT) {
		wiphy_dbg(hw->wiphy, "  ERP_CTS_PROT: %d\n",
			  info->use_cts_prot);
	}

	if (changed & BSS_CHANGED_ERP_PREAMBLE) {
		wiphy_dbg(hw->wiphy, "  ERP_PREAMBLE: %d\n",
			  info->use_short_preamble);
	}

	if (changed & BSS_CHANGED_ERP_SLOT) {
		wiphy_dbg(hw->wiphy, "  ERP_SLOT: %d\n", info->use_short_slot);
	}

	if (changed & BSS_CHANGED_HT) {
		wiphy_dbg(hw->wiphy, "  HT: op_mode=0x%x\n",
			  info->ht_operation_mode);
	}

	if (changed & BSS_CHANGED_BASIC_RATES) {
		wiphy_dbg(hw->wiphy, "  BASIC_RATES: 0x%llx\n",
			  (unsigned long long) info->basic_rates);
	}

	if (changed & BSS_CHANGED_TXPOWER)
		wiphy_dbg(hw->wiphy, "  TX Power: %d dBm\n", info->txpower);
}

static int mac80211_hwsim_sta_add(struct ieee80211_hw *hw,
				  struct ieee80211_vif *vif,
				  struct ieee80211_sta *sta)
{
	hwsim_check_magic(vif);
	hwsim_set_sta_magic(sta);

	return 0;
}

static int mac80211_hwsim_sta_remove(struct ieee80211_hw *hw,
				     struct ieee80211_vif *vif,
				     struct ieee80211_sta *sta)
{
	hwsim_check_magic(vif);
	hwsim_clear_sta_magic(sta);

	return 0;
}

static void mac80211_hwsim_sta_notify(struct ieee80211_hw *hw,
				      struct ieee80211_vif *vif,
				      enum sta_notify_cmd cmd,
				      struct ieee80211_sta *sta)
{
	hwsim_check_magic(vif);

	switch (cmd) {
	case STA_NOTIFY_SLEEP:
	case STA_NOTIFY_AWAKE:
		/* TODO: make good use of these flags */
		break;
	default:
		WARN(1, "Invalid sta notify: %d\n", cmd);
		break;
	}
}

static int mac80211_hwsim_set_tim(struct ieee80211_hw *hw,
				  struct ieee80211_sta *sta,
				  bool set)
{
	hwsim_check_sta_magic(sta);
	return 0;
}

static int mac80211_hwsim_conf_tx(
	struct ieee80211_hw *hw,
	struct ieee80211_vif *vif, u16 queue,
	const struct ieee80211_tx_queue_params *params)
{
	wiphy_dbg(hw->wiphy,
		  "%s (queue=%d txop=%d cw_min=%d cw_max=%d aifs=%d)\n",
		  __func__, queue,
		  params->txop, params->cw_min,
		  params->cw_max, params->aifs);
	return 0;
}

static int mac80211_hwsim_get_survey(struct ieee80211_hw *hw, int idx,
				     struct survey_info *survey)
{
	struct mac80211_hwsim_data *hwsim = hw->priv;

	if (idx < 0 || idx >= ARRAY_SIZE(hwsim->survey_data))
		return -ENOENT;

	mutex_lock(&hwsim->mutex);
	survey->channel = hwsim->survey_data[idx].channel;
	if (!survey->channel) {
		mutex_unlock(&hwsim->mutex);
		return -ENOENT;
	}

	/*
	 * Magically conjured dummy values --- this is only ok for simulated hardware.
	 *
	 * A real driver which cannot determine real values noise MUST NOT
	 * report any, especially not a magically conjured ones :-)
	 */
	survey->filled = SURVEY_INFO_NOISE_DBM |
			 SURVEY_INFO_TIME |
			 SURVEY_INFO_TIME_BUSY;
	survey->noise = -92;
	survey->time =
		jiffies_to_msecs(hwsim->survey_data[idx].end -
				 hwsim->survey_data[idx].start);
	/* report 12.5% of channel time is used */
	survey->time_busy = survey->time/8;
	mutex_unlock(&hwsim->mutex);

	return 0;
}

#ifdef CONFIG_NL80211_TESTMODE
/*
 * This section contains example code for using netlink
 * attributes with the testmode command in nl80211.
 */

/* These enums need to be kept in sync with userspace */
enum hwsim_testmode_attr {
	__HWSIM_TM_ATTR_INVALID	= 0,
	HWSIM_TM_ATTR_CMD	= 1,
	HWSIM_TM_ATTR_PS	= 2,

	/* keep last */
	__HWSIM_TM_ATTR_AFTER_LAST,
	HWSIM_TM_ATTR_MAX	= __HWSIM_TM_ATTR_AFTER_LAST - 1
};

enum hwsim_testmode_cmd {
	HWSIM_TM_CMD_SET_PS		= 0,
	HWSIM_TM_CMD_GET_PS		= 1,
	HWSIM_TM_CMD_STOP_QUEUES	= 2,
	HWSIM_TM_CMD_WAKE_QUEUES	= 3,
};

static const struct nla_policy hwsim_testmode_policy[HWSIM_TM_ATTR_MAX + 1] = {
	[HWSIM_TM_ATTR_CMD] = { .type = NLA_U32 },
	[HWSIM_TM_ATTR_PS] = { .type = NLA_U32 },
};

static int mac80211_hwsim_testmode_cmd(struct ieee80211_hw *hw,
				       struct ieee80211_vif *vif,
				       void *data, int len)
{
	struct mac80211_hwsim_data *hwsim = hw->priv;
	struct nlattr *tb[HWSIM_TM_ATTR_MAX + 1];
	struct sk_buff *skb;
	int err, ps;

	err = nla_parse_deprecated(tb, HWSIM_TM_ATTR_MAX, data, len,
				   hwsim_testmode_policy, NULL);
	if (err)
		return err;

	if (!tb[HWSIM_TM_ATTR_CMD])
		return -EINVAL;

	switch (nla_get_u32(tb[HWSIM_TM_ATTR_CMD])) {
	case HWSIM_TM_CMD_SET_PS:
		if (!tb[HWSIM_TM_ATTR_PS])
			return -EINVAL;
		ps = nla_get_u32(tb[HWSIM_TM_ATTR_PS]);
		return hwsim_fops_ps_write(hwsim, ps);
	case HWSIM_TM_CMD_GET_PS:
		skb = cfg80211_testmode_alloc_reply_skb(hw->wiphy,
						nla_total_size(sizeof(u32)));
		if (!skb)
			return -ENOMEM;
		if (nla_put_u32(skb, HWSIM_TM_ATTR_PS, hwsim->ps))
			goto nla_put_failure;
		return cfg80211_testmode_reply(skb);
	case HWSIM_TM_CMD_STOP_QUEUES:
		ieee80211_stop_queues(hw);
		return 0;
	case HWSIM_TM_CMD_WAKE_QUEUES:
		ieee80211_wake_queues(hw);
		return 0;
	default:
		return -EOPNOTSUPP;
	}

 nla_put_failure:
	kfree_skb(skb);
	return -ENOBUFS;
}
#endif

static int mac80211_hwsim_ampdu_action(struct ieee80211_hw *hw,
				       struct ieee80211_vif *vif,
				       struct ieee80211_ampdu_params *params)
{
	struct ieee80211_sta *sta = params->sta;
	enum ieee80211_ampdu_mlme_action action = params->action;
	u16 tid = params->tid;

	switch (action) {
	case IEEE80211_AMPDU_TX_START:
		return IEEE80211_AMPDU_TX_START_IMMEDIATE;
	case IEEE80211_AMPDU_TX_STOP_CONT:
	case IEEE80211_AMPDU_TX_STOP_FLUSH:
	case IEEE80211_AMPDU_TX_STOP_FLUSH_CONT:
		ieee80211_stop_tx_ba_cb_irqsafe(vif, sta->addr, tid);
		break;
	case IEEE80211_AMPDU_TX_OPERATIONAL:
		break;
	case IEEE80211_AMPDU_RX_START:
	case IEEE80211_AMPDU_RX_STOP:
		break;
	default:
		return -EOPNOTSUPP;
	}

	return 0;
}

static void mac80211_hwsim_flush(struct ieee80211_hw *hw,
				 struct ieee80211_vif *vif,
				 u32 queues, bool drop)
{
	/* Not implemented, queues only on kernel side */
}

static void hw_scan_work(struct work_struct *work)
{
	struct mac80211_hwsim_data *hwsim =
		container_of(work, struct mac80211_hwsim_data, hw_scan.work);
	struct cfg80211_scan_request *req = hwsim->hw_scan_request;
	int dwell, i;

	mutex_lock(&hwsim->mutex);
	if (hwsim->scan_chan_idx >= req->n_channels) {
		struct cfg80211_scan_info info = {
			.aborted = false,
		};

		wiphy_dbg(hwsim->hw->wiphy, "hw scan complete\n");
		ieee80211_scan_completed(hwsim->hw, &info);
		hwsim->hw_scan_request = NULL;
		hwsim->hw_scan_vif = NULL;
		hwsim->tmp_chan = NULL;
		mutex_unlock(&hwsim->mutex);
		return;
	}

	wiphy_dbg(hwsim->hw->wiphy, "hw scan %d MHz\n",
		  req->channels[hwsim->scan_chan_idx]->center_freq);

	hwsim->tmp_chan = req->channels[hwsim->scan_chan_idx];
	if (hwsim->tmp_chan->flags & (IEEE80211_CHAN_NO_IR |
				      IEEE80211_CHAN_RADAR) ||
	    !req->n_ssids) {
		dwell = 120;
	} else {
		dwell = 30;
		/* send probes */
		for (i = 0; i < req->n_ssids; i++) {
			struct sk_buff *probe;
			struct ieee80211_mgmt *mgmt;

			probe = ieee80211_probereq_get(hwsim->hw,
						       hwsim->scan_addr,
						       req->ssids[i].ssid,
						       req->ssids[i].ssid_len,
						       req->ie_len);
			if (!probe)
				continue;

			mgmt = (struct ieee80211_mgmt *) probe->data;
			memcpy(mgmt->da, req->bssid, ETH_ALEN);
			memcpy(mgmt->bssid, req->bssid, ETH_ALEN);

			if (req->ie_len)
				skb_put_data(probe, req->ie, req->ie_len);

			local_bh_disable();
			mac80211_hwsim_tx_frame(hwsim->hw, probe,
						hwsim->tmp_chan);
			local_bh_enable();
		}
	}
	ieee80211_queue_delayed_work(hwsim->hw, &hwsim->hw_scan,
				     msecs_to_jiffies(dwell));
	hwsim->survey_data[hwsim->scan_chan_idx].channel = hwsim->tmp_chan;
	hwsim->survey_data[hwsim->scan_chan_idx].start = jiffies;
	hwsim->survey_data[hwsim->scan_chan_idx].end =
		jiffies + msecs_to_jiffies(dwell);
	hwsim->scan_chan_idx++;
	mutex_unlock(&hwsim->mutex);
}

static int mac80211_hwsim_hw_scan(struct ieee80211_hw *hw,
				  struct ieee80211_vif *vif,
				  struct ieee80211_scan_request *hw_req)
{
	struct mac80211_hwsim_data *hwsim = hw->priv;
	struct cfg80211_scan_request *req = &hw_req->req;

	mutex_lock(&hwsim->mutex);
	if (WARN_ON(hwsim->tmp_chan || hwsim->hw_scan_request)) {
		mutex_unlock(&hwsim->mutex);
		return -EBUSY;
	}
	hwsim->hw_scan_request = req;
	hwsim->hw_scan_vif = vif;
	hwsim->scan_chan_idx = 0;
	if (req->flags & NL80211_SCAN_FLAG_RANDOM_ADDR)
		get_random_mask_addr(hwsim->scan_addr,
				     hw_req->req.mac_addr,
				     hw_req->req.mac_addr_mask);
	else
		memcpy(hwsim->scan_addr, vif->addr, ETH_ALEN);
	memset(hwsim->survey_data, 0, sizeof(hwsim->survey_data));
	mutex_unlock(&hwsim->mutex);

	wiphy_dbg(hw->wiphy, "hwsim hw_scan request\n");

	ieee80211_queue_delayed_work(hwsim->hw, &hwsim->hw_scan, 0);

	return 0;
}

static void mac80211_hwsim_cancel_hw_scan(struct ieee80211_hw *hw,
					  struct ieee80211_vif *vif)
{
	struct mac80211_hwsim_data *hwsim = hw->priv;
	struct cfg80211_scan_info info = {
		.aborted = true,
	};

	wiphy_dbg(hw->wiphy, "hwsim cancel_hw_scan\n");

	cancel_delayed_work_sync(&hwsim->hw_scan);

	mutex_lock(&hwsim->mutex);
	ieee80211_scan_completed(hwsim->hw, &info);
	hwsim->tmp_chan = NULL;
	hwsim->hw_scan_request = NULL;
	hwsim->hw_scan_vif = NULL;
	mutex_unlock(&hwsim->mutex);
}

static void mac80211_hwsim_sw_scan(struct ieee80211_hw *hw,
				   struct ieee80211_vif *vif,
				   const u8 *mac_addr)
{
	struct mac80211_hwsim_data *hwsim = hw->priv;

	mutex_lock(&hwsim->mutex);

	if (hwsim->scanning) {
		pr_debug("two hwsim sw_scans detected!\n");
		goto out;
	}

	pr_debug("hwsim sw_scan request, prepping stuff\n");

	memcpy(hwsim->scan_addr, mac_addr, ETH_ALEN);
	hwsim->scanning = true;
	memset(hwsim->survey_data, 0, sizeof(hwsim->survey_data));

out:
	mutex_unlock(&hwsim->mutex);
}

static void mac80211_hwsim_sw_scan_complete(struct ieee80211_hw *hw,
					    struct ieee80211_vif *vif)
{
	struct mac80211_hwsim_data *hwsim = hw->priv;

	mutex_lock(&hwsim->mutex);

	pr_debug("hwsim sw_scan_complete\n");
	hwsim->scanning = false;
	eth_zero_addr(hwsim->scan_addr);

	mutex_unlock(&hwsim->mutex);
}

static void hw_roc_start(struct work_struct *work)
{
	struct mac80211_hwsim_data *hwsim =
		container_of(work, struct mac80211_hwsim_data, roc_start.work);

	mutex_lock(&hwsim->mutex);

	wiphy_dbg(hwsim->hw->wiphy, "hwsim ROC begins\n");
	hwsim->tmp_chan = hwsim->roc_chan;
	ieee80211_ready_on_channel(hwsim->hw);

	ieee80211_queue_delayed_work(hwsim->hw, &hwsim->roc_done,
				     msecs_to_jiffies(hwsim->roc_duration));

	mutex_unlock(&hwsim->mutex);
}

static void hw_roc_done(struct work_struct *work)
{
	struct mac80211_hwsim_data *hwsim =
		container_of(work, struct mac80211_hwsim_data, roc_done.work);

	mutex_lock(&hwsim->mutex);
	ieee80211_remain_on_channel_expired(hwsim->hw);
	hwsim->tmp_chan = NULL;
	mutex_unlock(&hwsim->mutex);

	wiphy_dbg(hwsim->hw->wiphy, "hwsim ROC expired\n");
}

static int mac80211_hwsim_roc(struct ieee80211_hw *hw,
			      struct ieee80211_vif *vif,
			      struct ieee80211_channel *chan,
			      int duration,
			      enum ieee80211_roc_type type)
{
	struct mac80211_hwsim_data *hwsim = hw->priv;

	mutex_lock(&hwsim->mutex);
	if (WARN_ON(hwsim->tmp_chan || hwsim->hw_scan_request)) {
		mutex_unlock(&hwsim->mutex);
		return -EBUSY;
	}

	hwsim->roc_chan = chan;
	hwsim->roc_duration = duration;
	mutex_unlock(&hwsim->mutex);

	wiphy_dbg(hw->wiphy, "hwsim ROC (%d MHz, %d ms)\n",
		  chan->center_freq, duration);
	ieee80211_queue_delayed_work(hw, &hwsim->roc_start, HZ/50);

	return 0;
}

static int mac80211_hwsim_croc(struct ieee80211_hw *hw,
			       struct ieee80211_vif *vif)
{
	struct mac80211_hwsim_data *hwsim = hw->priv;

	cancel_delayed_work_sync(&hwsim->roc_start);
	cancel_delayed_work_sync(&hwsim->roc_done);

	mutex_lock(&hwsim->mutex);
	hwsim->tmp_chan = NULL;
	mutex_unlock(&hwsim->mutex);

	wiphy_dbg(hw->wiphy, "hwsim ROC canceled\n");

	return 0;
}

static int mac80211_hwsim_add_chanctx(struct ieee80211_hw *hw,
				      struct ieee80211_chanctx_conf *ctx)
{
	hwsim_set_chanctx_magic(ctx);
	wiphy_dbg(hw->wiphy,
		  "add channel context control: %d MHz/width: %d/cfreqs:%d/%d MHz\n",
		  ctx->def.chan->center_freq, ctx->def.width,
		  ctx->def.center_freq1, ctx->def.center_freq2);
	return 0;
}

static void mac80211_hwsim_remove_chanctx(struct ieee80211_hw *hw,
					  struct ieee80211_chanctx_conf *ctx)
{
	wiphy_dbg(hw->wiphy,
		  "remove channel context control: %d MHz/width: %d/cfreqs:%d/%d MHz\n",
		  ctx->def.chan->center_freq, ctx->def.width,
		  ctx->def.center_freq1, ctx->def.center_freq2);
	hwsim_check_chanctx_magic(ctx);
	hwsim_clear_chanctx_magic(ctx);
}

static void mac80211_hwsim_change_chanctx(struct ieee80211_hw *hw,
					  struct ieee80211_chanctx_conf *ctx,
					  u32 changed)
{
	hwsim_check_chanctx_magic(ctx);
	wiphy_dbg(hw->wiphy,
		  "change channel context control: %d MHz/width: %d/cfreqs:%d/%d MHz\n",
		  ctx->def.chan->center_freq, ctx->def.width,
		  ctx->def.center_freq1, ctx->def.center_freq2);
}

static int mac80211_hwsim_assign_vif_chanctx(struct ieee80211_hw *hw,
					     struct ieee80211_vif *vif,
					     struct ieee80211_chanctx_conf *ctx)
{
	hwsim_check_magic(vif);
	hwsim_check_chanctx_magic(ctx);

	return 0;
}

static void mac80211_hwsim_unassign_vif_chanctx(struct ieee80211_hw *hw,
						struct ieee80211_vif *vif,
						struct ieee80211_chanctx_conf *ctx)
{
	hwsim_check_magic(vif);
	hwsim_check_chanctx_magic(ctx);
}

static const char mac80211_hwsim_gstrings_stats[][ETH_GSTRING_LEN] = {
	"tx_pkts_nic",
	"tx_bytes_nic",
	"rx_pkts_nic",
	"rx_bytes_nic",
	"d_tx_dropped",
	"d_tx_failed",
	"d_ps_mode",
	"d_group",
};

#define MAC80211_HWSIM_SSTATS_LEN ARRAY_SIZE(mac80211_hwsim_gstrings_stats)

static void mac80211_hwsim_get_et_strings(struct ieee80211_hw *hw,
					  struct ieee80211_vif *vif,
					  u32 sset, u8 *data)
{
	if (sset == ETH_SS_STATS)
		memcpy(data, *mac80211_hwsim_gstrings_stats,
		       sizeof(mac80211_hwsim_gstrings_stats));
}

static int mac80211_hwsim_get_et_sset_count(struct ieee80211_hw *hw,
					    struct ieee80211_vif *vif, int sset)
{
	if (sset == ETH_SS_STATS)
		return MAC80211_HWSIM_SSTATS_LEN;
	return 0;
}

static void mac80211_hwsim_get_et_stats(struct ieee80211_hw *hw,
					struct ieee80211_vif *vif,
					struct ethtool_stats *stats, u64 *data)
{
	struct mac80211_hwsim_data *ar = hw->priv;
	int i = 0;

	data[i++] = ar->tx_pkts;
	data[i++] = ar->tx_bytes;
	data[i++] = ar->rx_pkts;
	data[i++] = ar->rx_bytes;
	data[i++] = ar->tx_dropped;
	data[i++] = ar->tx_failed;
	data[i++] = ar->ps;
	data[i++] = ar->group;

	WARN_ON(i != MAC80211_HWSIM_SSTATS_LEN);
}

#define HWSIM_COMMON_OPS					\
	.tx = mac80211_hwsim_tx,				\
	.start = mac80211_hwsim_start,				\
	.stop = mac80211_hwsim_stop,				\
	.add_interface = mac80211_hwsim_add_interface,		\
	.change_interface = mac80211_hwsim_change_interface,	\
	.remove_interface = mac80211_hwsim_remove_interface,	\
	.config = mac80211_hwsim_config,			\
	.configure_filter = mac80211_hwsim_configure_filter,	\
	.bss_info_changed = mac80211_hwsim_bss_info_changed,	\
	.sta_add = mac80211_hwsim_sta_add,			\
	.sta_remove = mac80211_hwsim_sta_remove,		\
	.sta_notify = mac80211_hwsim_sta_notify,		\
	.set_tim = mac80211_hwsim_set_tim,			\
	.conf_tx = mac80211_hwsim_conf_tx,			\
	.get_survey = mac80211_hwsim_get_survey,		\
	CFG80211_TESTMODE_CMD(mac80211_hwsim_testmode_cmd)	\
	.ampdu_action = mac80211_hwsim_ampdu_action,		\
	.flush = mac80211_hwsim_flush,				\
	.get_tsf = mac80211_hwsim_get_tsf,			\
	.set_tsf = mac80211_hwsim_set_tsf,			\
	.get_et_sset_count = mac80211_hwsim_get_et_sset_count,	\
	.get_et_stats = mac80211_hwsim_get_et_stats,		\
	.get_et_strings = mac80211_hwsim_get_et_strings,

static const struct ieee80211_ops mac80211_hwsim_ops = {
	HWSIM_COMMON_OPS
	.sw_scan_start = mac80211_hwsim_sw_scan,
	.sw_scan_complete = mac80211_hwsim_sw_scan_complete,
};

static const struct ieee80211_ops mac80211_hwsim_mchan_ops = {
	HWSIM_COMMON_OPS
	.hw_scan = mac80211_hwsim_hw_scan,
	.cancel_hw_scan = mac80211_hwsim_cancel_hw_scan,
	.sw_scan_start = NULL,
	.sw_scan_complete = NULL,
	.remain_on_channel = mac80211_hwsim_roc,
	.cancel_remain_on_channel = mac80211_hwsim_croc,
	.add_chanctx = mac80211_hwsim_add_chanctx,
	.remove_chanctx = mac80211_hwsim_remove_chanctx,
	.change_chanctx = mac80211_hwsim_change_chanctx,
	.assign_vif_chanctx = mac80211_hwsim_assign_vif_chanctx,
	.unassign_vif_chanctx = mac80211_hwsim_unassign_vif_chanctx,
};

struct hwsim_new_radio_params {
	unsigned int channels;
	const char *reg_alpha2;
	const struct ieee80211_regdomain *regd;
	bool reg_strict;
	bool p2p_device;
	bool use_chanctx;
	bool destroy_on_close;
	const char *hwname;
	bool no_vif;
	const u8 *perm_addr;
	u32 iftypes;
	u32 *ciphers;
	u8 n_ciphers;
};

static void hwsim_mcast_config_msg(struct sk_buff *mcast_skb,
				   struct genl_info *info)
{
	if (info)
		genl_notify(&hwsim_genl_family, mcast_skb, info,
			    HWSIM_MCGRP_CONFIG, GFP_KERNEL);
	else
		genlmsg_multicast(&hwsim_genl_family, mcast_skb, 0,
				  HWSIM_MCGRP_CONFIG, GFP_KERNEL);
}

static int append_radio_msg(struct sk_buff *skb, int id,
			    struct hwsim_new_radio_params *param)
{
	int ret;

	ret = nla_put_u32(skb, HWSIM_ATTR_RADIO_ID, id);
	if (ret < 0)
		return ret;

	if (param->channels) {
		ret = nla_put_u32(skb, HWSIM_ATTR_CHANNELS, param->channels);
		if (ret < 0)
			return ret;
	}

	if (param->reg_alpha2) {
		ret = nla_put(skb, HWSIM_ATTR_REG_HINT_ALPHA2, 2,
			      param->reg_alpha2);
		if (ret < 0)
			return ret;
	}

	if (param->regd) {
		int i;

		for (i = 0; i < ARRAY_SIZE(hwsim_world_regdom_custom); i++) {
			if (hwsim_world_regdom_custom[i] != param->regd)
				continue;

			ret = nla_put_u32(skb, HWSIM_ATTR_REG_CUSTOM_REG, i);
			if (ret < 0)
				return ret;
			break;
		}
	}

	if (param->reg_strict) {
		ret = nla_put_flag(skb, HWSIM_ATTR_REG_STRICT_REG);
		if (ret < 0)
			return ret;
	}

	if (param->p2p_device) {
		ret = nla_put_flag(skb, HWSIM_ATTR_SUPPORT_P2P_DEVICE);
		if (ret < 0)
			return ret;
	}

	if (param->use_chanctx) {
		ret = nla_put_flag(skb, HWSIM_ATTR_USE_CHANCTX);
		if (ret < 0)
			return ret;
	}

	if (param->hwname) {
		ret = nla_put(skb, HWSIM_ATTR_RADIO_NAME,
			      strlen(param->hwname), param->hwname);
		if (ret < 0)
			return ret;
	}

	return 0;
}

static void hwsim_mcast_new_radio(int id, struct genl_info *info,
				  struct hwsim_new_radio_params *param)
{
	struct sk_buff *mcast_skb;
	void *data;

	mcast_skb = genlmsg_new(GENLMSG_DEFAULT_SIZE, GFP_KERNEL);
	if (!mcast_skb)
		return;

	data = genlmsg_put(mcast_skb, 0, 0, &hwsim_genl_family, 0,
			   HWSIM_CMD_NEW_RADIO);
	if (!data)
		goto out_err;

	if (append_radio_msg(mcast_skb, id, param) < 0)
		goto out_err;

	genlmsg_end(mcast_skb, data);

	hwsim_mcast_config_msg(mcast_skb, info);
	return;

out_err:
	nlmsg_free(mcast_skb);
}

static const struct ieee80211_sband_iftype_data he_capa_2ghz[] = {
	{
		/* TODO: should we support other types, e.g., P2P?*/
		.types_mask = BIT(NL80211_IFTYPE_STATION) |
			      BIT(NL80211_IFTYPE_AP),
		.he_cap = {
			.has_he = true,
			.he_cap_elem = {
				.mac_cap_info[0] =
					IEEE80211_HE_MAC_CAP0_HTC_HE,
				.mac_cap_info[1] =
					IEEE80211_HE_MAC_CAP1_TF_MAC_PAD_DUR_16US |
					IEEE80211_HE_MAC_CAP1_MULTI_TID_AGG_RX_QOS_8,
				.mac_cap_info[2] =
					IEEE80211_HE_MAC_CAP2_BSR |
					IEEE80211_HE_MAC_CAP2_MU_CASCADING |
					IEEE80211_HE_MAC_CAP2_ACK_EN,
				.mac_cap_info[3] =
					IEEE80211_HE_MAC_CAP3_OMI_CONTROL |
					IEEE80211_HE_MAC_CAP3_MAX_AMPDU_LEN_EXP_VHT_2,
				.mac_cap_info[4] = IEEE80211_HE_MAC_CAP4_AMDSU_IN_AMPDU,
				.phy_cap_info[1] =
					IEEE80211_HE_PHY_CAP1_PREAMBLE_PUNC_RX_MASK |
					IEEE80211_HE_PHY_CAP1_DEVICE_CLASS_A |
					IEEE80211_HE_PHY_CAP1_LDPC_CODING_IN_PAYLOAD |
					IEEE80211_HE_PHY_CAP1_MIDAMBLE_RX_TX_MAX_NSTS,
				.phy_cap_info[2] =
					IEEE80211_HE_PHY_CAP2_NDP_4x_LTF_AND_3_2US |
					IEEE80211_HE_PHY_CAP2_STBC_TX_UNDER_80MHZ |
					IEEE80211_HE_PHY_CAP2_STBC_RX_UNDER_80MHZ |
					IEEE80211_HE_PHY_CAP2_UL_MU_FULL_MU_MIMO |
					IEEE80211_HE_PHY_CAP2_UL_MU_PARTIAL_MU_MIMO,

				/* Leave all the other PHY capability bytes
				 * unset, as DCM, beam forming, RU and PPE
				 * threshold information are not supported
				 */
			},
			.he_mcs_nss_supp = {
				.rx_mcs_80 = cpu_to_le16(0xfffa),
				.tx_mcs_80 = cpu_to_le16(0xfffa),
				.rx_mcs_160 = cpu_to_le16(0xffff),
				.tx_mcs_160 = cpu_to_le16(0xffff),
				.rx_mcs_80p80 = cpu_to_le16(0xffff),
				.tx_mcs_80p80 = cpu_to_le16(0xffff),
			},
		},
	},
#ifdef CONFIG_MAC80211_MESH
	{
		/* TODO: should we support other types, e.g., IBSS?*/
		.types_mask = BIT(NL80211_IFTYPE_MESH_POINT),
		.he_cap = {
			.has_he = true,
			.he_cap_elem = {
				.mac_cap_info[0] =
					IEEE80211_HE_MAC_CAP0_HTC_HE,
				.mac_cap_info[1] =
					IEEE80211_HE_MAC_CAP1_MULTI_TID_AGG_RX_QOS_8,
				.mac_cap_info[2] =
					IEEE80211_HE_MAC_CAP2_ACK_EN,
				.mac_cap_info[3] =
					IEEE80211_HE_MAC_CAP3_OMI_CONTROL |
					IEEE80211_HE_MAC_CAP3_MAX_AMPDU_LEN_EXP_VHT_2,
				.mac_cap_info[4] = IEEE80211_HE_MAC_CAP4_AMDSU_IN_AMPDU,
				.phy_cap_info[1] =
					IEEE80211_HE_PHY_CAP1_PREAMBLE_PUNC_RX_MASK |
					IEEE80211_HE_PHY_CAP1_DEVICE_CLASS_A |
					IEEE80211_HE_PHY_CAP1_LDPC_CODING_IN_PAYLOAD |
					IEEE80211_HE_PHY_CAP1_MIDAMBLE_RX_TX_MAX_NSTS,
				.phy_cap_info[2] = 0,

				/* Leave all the other PHY capability bytes
				 * unset, as DCM, beam forming, RU and PPE
				 * threshold information are not supported
				 */
			},
			.he_mcs_nss_supp = {
				.rx_mcs_80 = cpu_to_le16(0xfffa),
				.tx_mcs_80 = cpu_to_le16(0xfffa),
				.rx_mcs_160 = cpu_to_le16(0xffff),
				.tx_mcs_160 = cpu_to_le16(0xffff),
				.rx_mcs_80p80 = cpu_to_le16(0xffff),
				.tx_mcs_80p80 = cpu_to_le16(0xffff),
			},
		},
	},
#endif
};

static const struct ieee80211_sband_iftype_data he_capa_5ghz[] = {
	{
		/* TODO: should we support other types, e.g., P2P?*/
		.types_mask = BIT(NL80211_IFTYPE_STATION) |
			      BIT(NL80211_IFTYPE_AP),
		.he_cap = {
			.has_he = true,
			.he_cap_elem = {
				.mac_cap_info[0] =
					IEEE80211_HE_MAC_CAP0_HTC_HE,
				.mac_cap_info[1] =
					IEEE80211_HE_MAC_CAP1_TF_MAC_PAD_DUR_16US |
					IEEE80211_HE_MAC_CAP1_MULTI_TID_AGG_RX_QOS_8,
				.mac_cap_info[2] =
					IEEE80211_HE_MAC_CAP2_BSR |
					IEEE80211_HE_MAC_CAP2_MU_CASCADING |
					IEEE80211_HE_MAC_CAP2_ACK_EN,
				.mac_cap_info[3] =
					IEEE80211_HE_MAC_CAP3_OMI_CONTROL |
					IEEE80211_HE_MAC_CAP3_MAX_AMPDU_LEN_EXP_VHT_2,
				.mac_cap_info[4] = IEEE80211_HE_MAC_CAP4_AMDSU_IN_AMPDU,
				.phy_cap_info[0] =
					IEEE80211_HE_PHY_CAP0_CHANNEL_WIDTH_SET_40MHZ_80MHZ_IN_5G |
					IEEE80211_HE_PHY_CAP0_CHANNEL_WIDTH_SET_160MHZ_IN_5G |
					IEEE80211_HE_PHY_CAP0_CHANNEL_WIDTH_SET_80PLUS80_MHZ_IN_5G,
				.phy_cap_info[1] =
					IEEE80211_HE_PHY_CAP1_PREAMBLE_PUNC_RX_MASK |
					IEEE80211_HE_PHY_CAP1_DEVICE_CLASS_A |
					IEEE80211_HE_PHY_CAP1_LDPC_CODING_IN_PAYLOAD |
					IEEE80211_HE_PHY_CAP1_MIDAMBLE_RX_TX_MAX_NSTS,
				.phy_cap_info[2] =
					IEEE80211_HE_PHY_CAP2_NDP_4x_LTF_AND_3_2US |
					IEEE80211_HE_PHY_CAP2_STBC_TX_UNDER_80MHZ |
					IEEE80211_HE_PHY_CAP2_STBC_RX_UNDER_80MHZ |
					IEEE80211_HE_PHY_CAP2_UL_MU_FULL_MU_MIMO |
					IEEE80211_HE_PHY_CAP2_UL_MU_PARTIAL_MU_MIMO,

				/* Leave all the other PHY capability bytes
				 * unset, as DCM, beam forming, RU and PPE
				 * threshold information are not supported
				 */
			},
			.he_mcs_nss_supp = {
				.rx_mcs_80 = cpu_to_le16(0xfffa),
				.tx_mcs_80 = cpu_to_le16(0xfffa),
				.rx_mcs_160 = cpu_to_le16(0xfffa),
				.tx_mcs_160 = cpu_to_le16(0xfffa),
				.rx_mcs_80p80 = cpu_to_le16(0xfffa),
				.tx_mcs_80p80 = cpu_to_le16(0xfffa),
			},
		},
	},
#ifdef CONFIG_MAC80211_MESH
	{
		/* TODO: should we support other types, e.g., IBSS?*/
		.types_mask = BIT(NL80211_IFTYPE_MESH_POINT),
		.he_cap = {
			.has_he = true,
			.he_cap_elem = {
				.mac_cap_info[0] =
					IEEE80211_HE_MAC_CAP0_HTC_HE,
				.mac_cap_info[1] =
					IEEE80211_HE_MAC_CAP1_MULTI_TID_AGG_RX_QOS_8,
				.mac_cap_info[2] =
					IEEE80211_HE_MAC_CAP2_ACK_EN,
				.mac_cap_info[3] =
					IEEE80211_HE_MAC_CAP3_OMI_CONTROL |
					IEEE80211_HE_MAC_CAP3_MAX_AMPDU_LEN_EXP_VHT_2,
				.mac_cap_info[4] = IEEE80211_HE_MAC_CAP4_AMDSU_IN_AMPDU,
				.phy_cap_info[0] =
					IEEE80211_HE_PHY_CAP0_CHANNEL_WIDTH_SET_40MHZ_80MHZ_IN_5G |
					IEEE80211_HE_PHY_CAP0_CHANNEL_WIDTH_SET_160MHZ_IN_5G |
					IEEE80211_HE_PHY_CAP0_CHANNEL_WIDTH_SET_80PLUS80_MHZ_IN_5G,
				.phy_cap_info[1] =
					IEEE80211_HE_PHY_CAP1_PREAMBLE_PUNC_RX_MASK |
					IEEE80211_HE_PHY_CAP1_DEVICE_CLASS_A |
					IEEE80211_HE_PHY_CAP1_LDPC_CODING_IN_PAYLOAD |
					IEEE80211_HE_PHY_CAP1_MIDAMBLE_RX_TX_MAX_NSTS,
				.phy_cap_info[2] = 0,

				/* Leave all the other PHY capability bytes
				 * unset, as DCM, beam forming, RU and PPE
				 * threshold information are not supported
				 */
			},
			.he_mcs_nss_supp = {
				.rx_mcs_80 = cpu_to_le16(0xfffa),
				.tx_mcs_80 = cpu_to_le16(0xfffa),
				.rx_mcs_160 = cpu_to_le16(0xfffa),
				.tx_mcs_160 = cpu_to_le16(0xfffa),
				.rx_mcs_80p80 = cpu_to_le16(0xfffa),
				.tx_mcs_80p80 = cpu_to_le16(0xfffa),
			},
		},
	},
#endif
};

static void mac80211_hwsim_he_capab(struct ieee80211_supported_band *sband)
{
	u16 n_iftype_data;

	if (sband->band == NL80211_BAND_2GHZ) {
		n_iftype_data = ARRAY_SIZE(he_capa_2ghz);
		sband->iftype_data =
			(struct ieee80211_sband_iftype_data *)he_capa_2ghz;
	} else if (sband->band == NL80211_BAND_5GHZ) {
		n_iftype_data = ARRAY_SIZE(he_capa_5ghz);
		sband->iftype_data =
			(struct ieee80211_sband_iftype_data *)he_capa_5ghz;
	} else {
		return;
	}

	sband->n_iftype_data = n_iftype_data;
}

#ifdef CONFIG_MAC80211_MESH
#define HWSIM_MESH_BIT BIT(NL80211_IFTYPE_MESH_POINT)
#else
#define HWSIM_MESH_BIT 0
#endif

#define HWSIM_DEFAULT_IF_LIMIT \
	(BIT(NL80211_IFTYPE_STATION) | \
	 BIT(NL80211_IFTYPE_P2P_CLIENT) | \
	 BIT(NL80211_IFTYPE_AP) | \
	 BIT(NL80211_IFTYPE_P2P_GO) | \
	 HWSIM_MESH_BIT)

#define HWSIM_IFTYPE_SUPPORT_MASK \
	(BIT(NL80211_IFTYPE_STATION) | \
	 BIT(NL80211_IFTYPE_AP) | \
	 BIT(NL80211_IFTYPE_P2P_CLIENT) | \
	 BIT(NL80211_IFTYPE_P2P_GO) | \
	 BIT(NL80211_IFTYPE_ADHOC) | \
	 BIT(NL80211_IFTYPE_MESH_POINT) | \
	 BIT(NL80211_IFTYPE_OCB))

static int mac80211_hwsim_new_radio(struct genl_info *info,
				    struct hwsim_new_radio_params *param)
{
	int err;
	u8 addr[ETH_ALEN];
	struct mac80211_hwsim_data *data;
	struct ieee80211_hw *hw;
	enum nl80211_band band;
	const struct ieee80211_ops *ops = &mac80211_hwsim_ops;
	struct net *net;
	int idx, i;
	int n_limits = 0;

	if (WARN_ON(param->channels > 1 && !param->use_chanctx))
		return -EINVAL;

	spin_lock_bh(&hwsim_radio_lock);
	idx = hwsim_radio_idx++;
	spin_unlock_bh(&hwsim_radio_lock);

	if (param->use_chanctx)
		ops = &mac80211_hwsim_mchan_ops;
	hw = ieee80211_alloc_hw_nm(sizeof(*data), ops, param->hwname);
	if (!hw) {
		pr_debug("mac80211_hwsim: ieee80211_alloc_hw failed\n");
		err = -ENOMEM;
		goto failed;
	}

	/* ieee80211_alloc_hw_nm may have used a default name */
	param->hwname = wiphy_name(hw->wiphy);

	if (info)
		net = genl_info_net(info);
	else
		net = &init_net;
	wiphy_net_set(hw->wiphy, net);

	data = hw->priv;
	data->hw = hw;

	data->dev = device_create(hwsim_class, NULL, 0, hw, "hwsim%d", idx);
	if (IS_ERR(data->dev)) {
		printk(KERN_DEBUG
		       "mac80211_hwsim: device_create failed (%ld)\n",
		       PTR_ERR(data->dev));
		err = -ENOMEM;
		goto failed_drvdata;
	}
	data->dev->driver = &mac80211_hwsim_driver.driver;
	err = device_bind_driver(data->dev);
	if (err != 0) {
		pr_debug("mac80211_hwsim: device_bind_driver failed (%d)\n",
		       err);
		goto failed_bind;
	}

	skb_queue_head_init(&data->pending);

	SET_IEEE80211_DEV(hw, data->dev);
	if (!param->perm_addr) {
		eth_zero_addr(addr);
		addr[0] = 0x02;
		addr[3] = idx >> 8;
		addr[4] = idx;
		memcpy(data->addresses[0].addr, addr, ETH_ALEN);
		/* Why need here second address ? */
		memcpy(data->addresses[1].addr, addr, ETH_ALEN);
		data->addresses[1].addr[0] |= 0x40;
		hw->wiphy->n_addresses = 2;
		hw->wiphy->addresses = data->addresses;
		/* possible address clash is checked at hash table insertion */
	} else {
		memcpy(data->addresses[0].addr, param->perm_addr, ETH_ALEN);
		/* compatibility with automatically generated mac addr */
		memcpy(data->addresses[1].addr, param->perm_addr, ETH_ALEN);
		hw->wiphy->n_addresses = 2;
		hw->wiphy->addresses = data->addresses;
	}

	data->channels = param->channels;
	data->use_chanctx = param->use_chanctx;
	data->idx = idx;
	data->destroy_on_close = param->destroy_on_close;
	if (info)
		data->portid = info->snd_portid;

	/* setup interface limits, only on interface types we support */
	if (param->iftypes & BIT(NL80211_IFTYPE_ADHOC)) {
		data->if_limits[n_limits].max = 1;
		data->if_limits[n_limits].types = BIT(NL80211_IFTYPE_ADHOC);
		n_limits++;
	}

	if (param->iftypes & HWSIM_DEFAULT_IF_LIMIT) {
		data->if_limits[n_limits].max = 2048;
		/*
		 * For this case, we may only support a subset of
		 * HWSIM_DEFAULT_IF_LIMIT, therefore we only want to add the
		 * bits that both param->iftype & HWSIM_DEFAULT_IF_LIMIT have.
		 */
		data->if_limits[n_limits].types =
					HWSIM_DEFAULT_IF_LIMIT & param->iftypes;
		n_limits++;
	}

	if (param->iftypes & BIT(NL80211_IFTYPE_P2P_DEVICE)) {
		data->if_limits[n_limits].max = 1;
		data->if_limits[n_limits].types =
						BIT(NL80211_IFTYPE_P2P_DEVICE);
		n_limits++;
	}

	if (data->use_chanctx) {
		hw->wiphy->max_scan_ssids = 255;
		hw->wiphy->max_scan_ie_len = IEEE80211_MAX_DATA_LEN;
		hw->wiphy->max_remain_on_channel_duration = 1000;
		data->if_combination.radar_detect_widths = 0;
		data->if_combination.num_different_channels = data->channels;
	} else {
		data->if_combination.num_different_channels = 1;
		data->if_combination.radar_detect_widths =
					BIT(NL80211_CHAN_WIDTH_5) |
					BIT(NL80211_CHAN_WIDTH_10) |
					BIT(NL80211_CHAN_WIDTH_20_NOHT) |
					BIT(NL80211_CHAN_WIDTH_20) |
					BIT(NL80211_CHAN_WIDTH_40) |
					BIT(NL80211_CHAN_WIDTH_80) |
					BIT(NL80211_CHAN_WIDTH_160);
	}

	if (!n_limits) {
		err = -EINVAL;
		goto failed_hw;
	}

	data->if_combination.max_interfaces = 0;
	for (i = 0; i < n_limits; i++)
		data->if_combination.max_interfaces +=
			data->if_limits[i].max;

	data->if_combination.n_limits = n_limits;
	data->if_combination.limits = data->if_limits;

	/*
	 * If we actually were asked to support combinations,
	 * advertise them - if there's only a single thing like
	 * only IBSS then don't advertise it as combinations.
	 */
	if (data->if_combination.max_interfaces > 1) {
		hw->wiphy->iface_combinations = &data->if_combination;
		hw->wiphy->n_iface_combinations = 1;
	}

	if (param->ciphers) {
		memcpy(data->ciphers, param->ciphers,
		       param->n_ciphers * sizeof(u32));
		hw->wiphy->cipher_suites = data->ciphers;
		hw->wiphy->n_cipher_suites = param->n_ciphers;
	}

	INIT_DELAYED_WORK(&data->roc_start, hw_roc_start);
	INIT_DELAYED_WORK(&data->roc_done, hw_roc_done);
	INIT_DELAYED_WORK(&data->hw_scan, hw_scan_work);

	hw->queues = 5;
	hw->offchannel_tx_hw_queue = 4;

	ieee80211_hw_set(hw, SUPPORT_FAST_XMIT);
	ieee80211_hw_set(hw, CHANCTX_STA_CSA);
	ieee80211_hw_set(hw, SUPPORTS_HT_CCK_RATES);
	ieee80211_hw_set(hw, QUEUE_CONTROL);
	ieee80211_hw_set(hw, WANT_MONITOR_VIF);
	ieee80211_hw_set(hw, AMPDU_AGGREGATION);
	ieee80211_hw_set(hw, MFP_CAPABLE);
	ieee80211_hw_set(hw, SIGNAL_DBM);
	ieee80211_hw_set(hw, SUPPORTS_PS);
	ieee80211_hw_set(hw, REPORTS_TX_ACK_STATUS);
	ieee80211_hw_set(hw, HOST_BROADCAST_PS_BUFFERING);
	ieee80211_hw_set(hw, PS_NULLFUNC_STACK);
	ieee80211_hw_set(hw, TDLS_WIDER_BW);
	if (rctbl)
		ieee80211_hw_set(hw, SUPPORTS_RC_TABLE);
	ieee80211_hw_set(hw, SUPPORTS_MULTI_BSSID);

	hw->wiphy->flags &= ~WIPHY_FLAG_PS_ON_BY_DEFAULT;
	hw->wiphy->flags |= WIPHY_FLAG_SUPPORTS_TDLS |
			    WIPHY_FLAG_HAS_REMAIN_ON_CHANNEL |
			    WIPHY_FLAG_AP_UAPSD |
			    WIPHY_FLAG_HAS_CHANNEL_SWITCH;
	hw->wiphy->features |= NL80211_FEATURE_ACTIVE_MONITOR |
			       NL80211_FEATURE_AP_MODE_CHAN_WIDTH_CHANGE |
			       NL80211_FEATURE_STATIC_SMPS |
			       NL80211_FEATURE_DYNAMIC_SMPS |
			       NL80211_FEATURE_SCAN_RANDOM_MAC_ADDR;
	wiphy_ext_feature_set(hw->wiphy, NL80211_EXT_FEATURE_VHT_IBSS);
	wiphy_ext_feature_set(hw->wiphy, NL80211_EXT_FEATURE_BEACON_PROTECTION);

	hw->wiphy->interface_modes = param->iftypes;

	/* ask mac80211 to reserve space for magic */
	hw->vif_data_size = sizeof(struct hwsim_vif_priv);
	hw->sta_data_size = sizeof(struct hwsim_sta_priv);
	hw->chanctx_data_size = sizeof(struct hwsim_chanctx_priv);

	memcpy(data->channels_2ghz, hwsim_channels_2ghz,
		sizeof(hwsim_channels_2ghz));
	memcpy(data->channels_5ghz, hwsim_channels_5ghz,
		sizeof(hwsim_channels_5ghz));
	memcpy(data->rates, hwsim_rates, sizeof(hwsim_rates));

	for (band = NL80211_BAND_2GHZ; band < NUM_NL80211_BANDS; band++) {
		struct ieee80211_supported_band *sband = &data->bands[band];

		sband->band = band;

		switch (band) {
		case NL80211_BAND_2GHZ:
			sband->channels = data->channels_2ghz;
			sband->n_channels = ARRAY_SIZE(hwsim_channels_2ghz);
			sband->bitrates = data->rates;
			sband->n_bitrates = ARRAY_SIZE(hwsim_rates);
			break;
		case NL80211_BAND_5GHZ:
			sband->channels = data->channels_5ghz;
			sband->n_channels = ARRAY_SIZE(hwsim_channels_5ghz);
			sband->bitrates = data->rates + 4;
			sband->n_bitrates = ARRAY_SIZE(hwsim_rates) - 4;

			sband->vht_cap.vht_supported = true;
			sband->vht_cap.cap =
				IEEE80211_VHT_CAP_MAX_MPDU_LENGTH_11454 |
				IEEE80211_VHT_CAP_SUPP_CHAN_WIDTH_160_80PLUS80MHZ |
				IEEE80211_VHT_CAP_RXLDPC |
				IEEE80211_VHT_CAP_SHORT_GI_80 |
				IEEE80211_VHT_CAP_SHORT_GI_160 |
				IEEE80211_VHT_CAP_TXSTBC |
				IEEE80211_VHT_CAP_RXSTBC_4 |
				IEEE80211_VHT_CAP_MAX_A_MPDU_LENGTH_EXPONENT_MASK;
			sband->vht_cap.vht_mcs.rx_mcs_map =
				cpu_to_le16(IEEE80211_VHT_MCS_SUPPORT_0_9 << 0 |
					    IEEE80211_VHT_MCS_SUPPORT_0_9 << 2 |
					    IEEE80211_VHT_MCS_SUPPORT_0_9 << 4 |
					    IEEE80211_VHT_MCS_SUPPORT_0_9 << 6 |
					    IEEE80211_VHT_MCS_SUPPORT_0_9 << 8 |
					    IEEE80211_VHT_MCS_SUPPORT_0_9 << 10 |
					    IEEE80211_VHT_MCS_SUPPORT_0_9 << 12 |
					    IEEE80211_VHT_MCS_SUPPORT_0_9 << 14);
			sband->vht_cap.vht_mcs.tx_mcs_map =
				sband->vht_cap.vht_mcs.rx_mcs_map;
			break;
		default:
			continue;
		}

		sband->ht_cap.ht_supported = true;
		sband->ht_cap.cap = IEEE80211_HT_CAP_SUP_WIDTH_20_40 |
				    IEEE80211_HT_CAP_GRN_FLD |
				    IEEE80211_HT_CAP_SGI_20 |
				    IEEE80211_HT_CAP_SGI_40 |
				    IEEE80211_HT_CAP_DSSSCCK40;
		sband->ht_cap.ampdu_factor = 0x3;
		sband->ht_cap.ampdu_density = 0x6;
		memset(&sband->ht_cap.mcs, 0,
		       sizeof(sband->ht_cap.mcs));
		sband->ht_cap.mcs.rx_mask[0] = 0xff;
		sband->ht_cap.mcs.rx_mask[1] = 0xff;
		sband->ht_cap.mcs.tx_params = IEEE80211_HT_MCS_TX_DEFINED;

		mac80211_hwsim_he_capab(sband);

		hw->wiphy->bands[band] = sband;
	}

	/* By default all radios belong to the first group */
	data->group = 1;
	mutex_init(&data->mutex);

	data->netgroup = hwsim_net_get_netgroup(net);
	data->wmediumd = hwsim_net_get_wmediumd(net);

	/* Enable frame retransmissions for lossy channels */
	hw->max_rates = 4;
	hw->max_rate_tries = 11;

	hw->wiphy->vendor_commands = mac80211_hwsim_vendor_commands;
	hw->wiphy->n_vendor_commands =
		ARRAY_SIZE(mac80211_hwsim_vendor_commands);
	hw->wiphy->vendor_events = mac80211_hwsim_vendor_events;
	hw->wiphy->n_vendor_events = ARRAY_SIZE(mac80211_hwsim_vendor_events);

	if (param->reg_strict)
		hw->wiphy->regulatory_flags |= REGULATORY_STRICT_REG;
	if (param->regd) {
		data->regd = param->regd;
		hw->wiphy->regulatory_flags |= REGULATORY_CUSTOM_REG;
		wiphy_apply_custom_regulatory(hw->wiphy, param->regd);
		/* give the regulatory workqueue a chance to run */
		schedule_timeout_interruptible(1);
	}

	if (param->no_vif)
		ieee80211_hw_set(hw, NO_AUTO_VIF);

	wiphy_ext_feature_set(hw->wiphy, NL80211_EXT_FEATURE_CQM_RSSI_LIST);

	hrtimer_init(&data->beacon_timer, CLOCK_MONOTONIC,
		     HRTIMER_MODE_ABS_SOFT);
	data->beacon_timer.function = mac80211_hwsim_beacon;

	err = ieee80211_register_hw(hw);
	if (err < 0) {
		pr_debug("mac80211_hwsim: ieee80211_register_hw failed (%d)\n",
		       err);
		goto failed_hw;
	}

	wiphy_dbg(hw->wiphy, "hwaddr %pM registered\n", hw->wiphy->perm_addr);

	if (param->reg_alpha2) {
		data->alpha2[0] = param->reg_alpha2[0];
		data->alpha2[1] = param->reg_alpha2[1];
		regulatory_hint(hw->wiphy, param->reg_alpha2);
	}

	data->debugfs = debugfs_create_dir("hwsim", hw->wiphy->debugfsdir);
	debugfs_create_file("ps", 0666, data->debugfs, data, &hwsim_fops_ps);
	debugfs_create_file("group", 0666, data->debugfs, data,
			    &hwsim_fops_group);
	if (!data->use_chanctx)
		debugfs_create_file("dfs_simulate_radar", 0222,
				    data->debugfs,
				    data, &hwsim_simulate_radar);

	spin_lock_bh(&hwsim_radio_lock);
	err = rhashtable_insert_fast(&hwsim_radios_rht, &data->rht,
				     hwsim_rht_params);
	if (err < 0) {
		if (info) {
			GENL_SET_ERR_MSG(info, "perm addr already present");
			NL_SET_BAD_ATTR(info->extack,
					info->attrs[HWSIM_ATTR_PERM_ADDR]);
		}
		spin_unlock_bh(&hwsim_radio_lock);
		goto failed_final_insert;
	}

	list_add_tail(&data->list, &hwsim_radios);
	hwsim_radios_generation++;
	spin_unlock_bh(&hwsim_radio_lock);

	hwsim_mcast_new_radio(idx, info, param);

	return idx;

failed_final_insert:
	debugfs_remove_recursive(data->debugfs);
	ieee80211_unregister_hw(data->hw);
failed_hw:
	device_release_driver(data->dev);
failed_bind:
	device_unregister(data->dev);
failed_drvdata:
	ieee80211_free_hw(hw);
failed:
	return err;
}

static void hwsim_mcast_del_radio(int id, const char *hwname,
				  struct genl_info *info)
{
	struct sk_buff *skb;
	void *data;
	int ret;

	skb = genlmsg_new(GENLMSG_DEFAULT_SIZE, GFP_KERNEL);
	if (!skb)
		return;

	data = genlmsg_put(skb, 0, 0, &hwsim_genl_family, 0,
			   HWSIM_CMD_DEL_RADIO);
	if (!data)
		goto error;

	ret = nla_put_u32(skb, HWSIM_ATTR_RADIO_ID, id);
	if (ret < 0)
		goto error;

	ret = nla_put(skb, HWSIM_ATTR_RADIO_NAME, strlen(hwname),
		      hwname);
	if (ret < 0)
		goto error;

	genlmsg_end(skb, data);

	hwsim_mcast_config_msg(skb, info);

	return;

error:
	nlmsg_free(skb);
}

static void mac80211_hwsim_del_radio(struct mac80211_hwsim_data *data,
				     const char *hwname,
				     struct genl_info *info)
{
	hwsim_mcast_del_radio(data->idx, hwname, info);
	debugfs_remove_recursive(data->debugfs);
	ieee80211_unregister_hw(data->hw);
	device_release_driver(data->dev);
	device_unregister(data->dev);
	ieee80211_free_hw(data->hw);
}

static int mac80211_hwsim_get_radio(struct sk_buff *skb,
				    struct mac80211_hwsim_data *data,
				    u32 portid, u32 seq,
				    struct netlink_callback *cb, int flags)
{
	void *hdr;
	struct hwsim_new_radio_params param = { };
	int res = -EMSGSIZE;

	hdr = genlmsg_put(skb, portid, seq, &hwsim_genl_family, flags,
			  HWSIM_CMD_GET_RADIO);
	if (!hdr)
		return -EMSGSIZE;

	if (cb)
		genl_dump_check_consistent(cb, hdr);

	if (data->alpha2[0] && data->alpha2[1])
		param.reg_alpha2 = data->alpha2;

	param.reg_strict = !!(data->hw->wiphy->regulatory_flags &
					REGULATORY_STRICT_REG);
	param.p2p_device = !!(data->hw->wiphy->interface_modes &
					BIT(NL80211_IFTYPE_P2P_DEVICE));
	param.use_chanctx = data->use_chanctx;
	param.regd = data->regd;
	param.channels = data->channels;
	param.hwname = wiphy_name(data->hw->wiphy);

	res = append_radio_msg(skb, data->idx, &param);
	if (res < 0)
		goto out_err;

	genlmsg_end(skb, hdr);
	return 0;

out_err:
	genlmsg_cancel(skb, hdr);
	return res;
}

static void mac80211_hwsim_free(void)
{
	struct mac80211_hwsim_data *data;

	spin_lock_bh(&hwsim_radio_lock);
	while ((data = list_first_entry_or_null(&hwsim_radios,
						struct mac80211_hwsim_data,
						list))) {
		list_del(&data->list);
		spin_unlock_bh(&hwsim_radio_lock);
		mac80211_hwsim_del_radio(data, wiphy_name(data->hw->wiphy),
					 NULL);
		spin_lock_bh(&hwsim_radio_lock);
	}
	spin_unlock_bh(&hwsim_radio_lock);
	class_destroy(hwsim_class);
}

static const struct net_device_ops hwsim_netdev_ops = {
	.ndo_start_xmit 	= hwsim_mon_xmit,
	.ndo_set_mac_address 	= eth_mac_addr,
	.ndo_validate_addr	= eth_validate_addr,
};

static void hwsim_mon_setup(struct net_device *dev)
{
	dev->netdev_ops = &hwsim_netdev_ops;
	dev->needs_free_netdev = true;
	ether_setup(dev);
	dev->priv_flags |= IFF_NO_QUEUE;
	dev->type = ARPHRD_IEEE80211_RADIOTAP;
	eth_zero_addr(dev->dev_addr);
	dev->dev_addr[0] = 0x12;
}

static struct mac80211_hwsim_data *get_hwsim_data_ref_from_addr(const u8 *addr)
{
	return rhashtable_lookup_fast(&hwsim_radios_rht,
				      addr,
				      hwsim_rht_params);
}

static void hwsim_register_wmediumd(struct net *net, u32 portid)
{
	struct mac80211_hwsim_data *data;

	hwsim_net_set_wmediumd(net, portid);

	spin_lock_bh(&hwsim_radio_lock);
	list_for_each_entry(data, &hwsim_radios, list) {
		if (data->netgroup == hwsim_net_get_netgroup(net))
			data->wmediumd = portid;
	}
	spin_unlock_bh(&hwsim_radio_lock);
}

static int hwsim_tx_info_frame_received_nl(struct sk_buff *skb_2,
					   struct genl_info *info)
{

	struct ieee80211_hdr *hdr;
	struct mac80211_hwsim_data *data2;
	struct ieee80211_tx_info *txi;
	struct hwsim_tx_rate *tx_attempts;
	u64 ret_skb_cookie;
	struct sk_buff *skb, *tmp;
	const u8 *src;
	unsigned int hwsim_flags;
	int i;
	bool found = false;

	if (!info->attrs[HWSIM_ATTR_ADDR_TRANSMITTER] ||
	    !info->attrs[HWSIM_ATTR_FLAGS] ||
	    !info->attrs[HWSIM_ATTR_COOKIE] ||
	    !info->attrs[HWSIM_ATTR_SIGNAL] ||
	    !info->attrs[HWSIM_ATTR_TX_INFO])
		goto out;

	src = (void *)nla_data(info->attrs[HWSIM_ATTR_ADDR_TRANSMITTER]);
	hwsim_flags = nla_get_u32(info->attrs[HWSIM_ATTR_FLAGS]);
	ret_skb_cookie = nla_get_u64(info->attrs[HWSIM_ATTR_COOKIE]);

	data2 = get_hwsim_data_ref_from_addr(src);
	if (!data2)
		goto out;

	if (!hwsim_virtio_enabled) {
		if (hwsim_net_get_netgroup(genl_info_net(info)) !=
		    data2->netgroup)
			goto out;

		if (info->snd_portid != data2->wmediumd)
			goto out;
	}

	/* look for the skb matching the cookie passed back from user */
	skb_queue_walk_safe(&data2->pending, skb, tmp) {
		u64 skb_cookie;

		txi = IEEE80211_SKB_CB(skb);
		skb_cookie = (u64)(uintptr_t)txi->rate_driver_data[0];

		if (skb_cookie == ret_skb_cookie) {
			skb_unlink(skb, &data2->pending);
			found = true;
			break;
		}
	}

	/* not found */
	if (!found)
		goto out;

	/* Tx info received because the frame was broadcasted on user space,
	 so we get all the necessary info: tx attempts and skb control buff */

	tx_attempts = (struct hwsim_tx_rate *)nla_data(
		       info->attrs[HWSIM_ATTR_TX_INFO]);

	/* now send back TX status */
	txi = IEEE80211_SKB_CB(skb);

	ieee80211_tx_info_clear_status(txi);

	for (i = 0; i < IEEE80211_TX_MAX_RATES; i++) {
		txi->status.rates[i].idx = tx_attempts[i].idx;
		txi->status.rates[i].count = tx_attempts[i].count;
	}

	txi->status.ack_signal = nla_get_u32(info->attrs[HWSIM_ATTR_SIGNAL]);

	if (!(hwsim_flags & HWSIM_TX_CTL_NO_ACK) &&
	   (hwsim_flags & HWSIM_TX_STAT_ACK)) {
		if (skb->len >= 16) {
			hdr = (struct ieee80211_hdr *) skb->data;
			mac80211_hwsim_monitor_ack(data2->channel,
						   hdr->addr2);
		}
		txi->flags |= IEEE80211_TX_STAT_ACK;
	}
	ieee80211_tx_status_irqsafe(data2->hw, skb);
	return 0;
out:
	return -EINVAL;

}

static int hwsim_cloned_frame_received_nl(struct sk_buff *skb_2,
					  struct genl_info *info)
{
	struct mac80211_hwsim_data *data2;
	struct ieee80211_rx_status rx_status;
	struct ieee80211_hdr *hdr;
	const u8 *dst;
	int frame_data_len;
	void *frame_data;
	struct sk_buff *skb = NULL;

	if (!info->attrs[HWSIM_ATTR_ADDR_RECEIVER] ||
	    !info->attrs[HWSIM_ATTR_FRAME] ||
	    !info->attrs[HWSIM_ATTR_RX_RATE] ||
	    !info->attrs[HWSIM_ATTR_SIGNAL])
		goto out;

	dst = (void *)nla_data(info->attrs[HWSIM_ATTR_ADDR_RECEIVER]);
	frame_data_len = nla_len(info->attrs[HWSIM_ATTR_FRAME]);
	frame_data = (void *)nla_data(info->attrs[HWSIM_ATTR_FRAME]);

	/* Allocate new skb here */
	skb = alloc_skb(frame_data_len, GFP_KERNEL);
	if (skb == NULL)
		goto err;

	if (frame_data_len > IEEE80211_MAX_DATA_LEN)
		goto err;

	/* Copy the data */
	skb_put_data(skb, frame_data, frame_data_len);

	data2 = get_hwsim_data_ref_from_addr(dst);
	if (!data2)
		goto out;

	if (!hwsim_virtio_enabled) {
		if (hwsim_net_get_netgroup(genl_info_net(info)) !=
		    data2->netgroup)
			goto out;

		if (info->snd_portid != data2->wmediumd)
			goto out;
	}

	/* check if radio is configured properly */

	if (data2->idle || !data2->started)
		goto out;

	/* A frame is received from user space */
	memset(&rx_status, 0, sizeof(rx_status));
	if (info->attrs[HWSIM_ATTR_FREQ]) {
		/* throw away off-channel packets, but allow both the temporary
		 * ("hw" scan/remain-on-channel) and regular channel, since the
		 * internal datapath also allows this
		 */
		mutex_lock(&data2->mutex);
		rx_status.freq = nla_get_u32(info->attrs[HWSIM_ATTR_FREQ]);

		if (rx_status.freq != data2->channel->center_freq &&
		    (!data2->tmp_chan ||
		     rx_status.freq != data2->tmp_chan->center_freq)) {
			mutex_unlock(&data2->mutex);
			goto out;
		}
		mutex_unlock(&data2->mutex);
	} else {
		rx_status.freq = data2->channel->center_freq;
	}

	rx_status.band = data2->channel->band;
	rx_status.rate_idx = nla_get_u32(info->attrs[HWSIM_ATTR_RX_RATE]);
	rx_status.signal = nla_get_u32(info->attrs[HWSIM_ATTR_SIGNAL]);

	hdr = (void *)skb->data;

	if (ieee80211_is_beacon(hdr->frame_control) ||
	    ieee80211_is_probe_resp(hdr->frame_control))
		rx_status.boottime_ns = ktime_get_boottime_ns();

	memcpy(IEEE80211_SKB_RXCB(skb), &rx_status, sizeof(rx_status));
	data2->rx_pkts++;
	data2->rx_bytes += skb->len;
	ieee80211_rx_irqsafe(data2->hw, skb);

	return 0;
err:
	pr_debug("mac80211_hwsim: error occurred in %s\n", __func__);
out:
	dev_kfree_skb(skb);
	return -EINVAL;
}

static int hwsim_register_received_nl(struct sk_buff *skb_2,
				      struct genl_info *info)
{
	struct net *net = genl_info_net(info);
	struct mac80211_hwsim_data *data;
	int chans = 1;

	spin_lock_bh(&hwsim_radio_lock);
	list_for_each_entry(data, &hwsim_radios, list)
		chans = max(chans, data->channels);
	spin_unlock_bh(&hwsim_radio_lock);

	/* In the future we should revise the userspace API and allow it
	 * to set a flag that it does support multi-channel, then we can
	 * let this pass conditionally on the flag.
	 * For current userspace, prohibit it since it won't work right.
	 */
	if (chans > 1)
		return -EOPNOTSUPP;

	if (hwsim_net_get_wmediumd(net))
		return -EBUSY;

	hwsim_register_wmediumd(net, info->snd_portid);

	pr_debug("mac80211_hwsim: received a REGISTER, "
	       "switching to wmediumd mode with pid %d\n", info->snd_portid);

	return 0;
}

/* ensures ciphers only include ciphers listed in 'hwsim_ciphers' array */
static bool hwsim_known_ciphers(const u32 *ciphers, int n_ciphers)
{
	int i;

	for (i = 0; i < n_ciphers; i++) {
		int j;
		int found = 0;

		for (j = 0; j < ARRAY_SIZE(hwsim_ciphers); j++) {
			if (ciphers[i] == hwsim_ciphers[j]) {
				found = 1;
				break;
			}
		}

		if (!found)
			return false;
	}

	return true;
}

static int hwsim_new_radio_nl(struct sk_buff *msg, struct genl_info *info)
{
	struct hwsim_new_radio_params param = { 0 };
	const char *hwname = NULL;
	int ret;

	param.reg_strict = info->attrs[HWSIM_ATTR_REG_STRICT_REG];
	param.p2p_device = info->attrs[HWSIM_ATTR_SUPPORT_P2P_DEVICE];
	param.channels = channels;
	param.destroy_on_close =
		info->attrs[HWSIM_ATTR_DESTROY_RADIO_ON_CLOSE];

	if (info->attrs[HWSIM_ATTR_CHANNELS])
		param.channels = nla_get_u32(info->attrs[HWSIM_ATTR_CHANNELS]);

	if (param.channels < 1) {
		GENL_SET_ERR_MSG(info, "must have at least one channel");
		return -EINVAL;
	}

	if (param.channels > CFG80211_MAX_NUM_DIFFERENT_CHANNELS) {
		GENL_SET_ERR_MSG(info, "too many channels specified");
		return -EINVAL;
	}

	if (info->attrs[HWSIM_ATTR_NO_VIF])
		param.no_vif = true;

	if (info->attrs[HWSIM_ATTR_USE_CHANCTX])
		param.use_chanctx = true;
	else
		param.use_chanctx = (param.channels > 1);

	if (info->attrs[HWSIM_ATTR_REG_HINT_ALPHA2])
		param.reg_alpha2 =
			nla_data(info->attrs[HWSIM_ATTR_REG_HINT_ALPHA2]);

	if (info->attrs[HWSIM_ATTR_REG_CUSTOM_REG]) {
		u32 idx = nla_get_u32(info->attrs[HWSIM_ATTR_REG_CUSTOM_REG]);

		if (idx >= ARRAY_SIZE(hwsim_world_regdom_custom))
			return -EINVAL;

		idx = array_index_nospec(idx,
					 ARRAY_SIZE(hwsim_world_regdom_custom));
		param.regd = hwsim_world_regdom_custom[idx];
	}

	if (info->attrs[HWSIM_ATTR_PERM_ADDR]) {
		if (!is_valid_ether_addr(
				nla_data(info->attrs[HWSIM_ATTR_PERM_ADDR]))) {
			GENL_SET_ERR_MSG(info,"MAC is no valid source addr");
			NL_SET_BAD_ATTR(info->extack,
					info->attrs[HWSIM_ATTR_PERM_ADDR]);
			return -EINVAL;
		}

		param.perm_addr = nla_data(info->attrs[HWSIM_ATTR_PERM_ADDR]);
	}

	if (info->attrs[HWSIM_ATTR_IFTYPE_SUPPORT]) {
		param.iftypes =
			nla_get_u32(info->attrs[HWSIM_ATTR_IFTYPE_SUPPORT]);

		if (param.iftypes & ~HWSIM_IFTYPE_SUPPORT_MASK) {
			NL_SET_ERR_MSG_ATTR(info->extack,
					    info->attrs[HWSIM_ATTR_IFTYPE_SUPPORT],
					    "cannot support more iftypes than kernel");
			return -EINVAL;
		}
	} else {
		param.iftypes = HWSIM_IFTYPE_SUPPORT_MASK;
	}

	/* ensure both flag and iftype support is honored */
	if (param.p2p_device ||
	    param.iftypes & BIT(NL80211_IFTYPE_P2P_DEVICE)) {
		param.iftypes |= BIT(NL80211_IFTYPE_P2P_DEVICE);
		param.p2p_device = true;
	}

	if (info->attrs[HWSIM_ATTR_CIPHER_SUPPORT]) {
		u32 len = nla_len(info->attrs[HWSIM_ATTR_CIPHER_SUPPORT]);

		param.ciphers =
			nla_data(info->attrs[HWSIM_ATTR_CIPHER_SUPPORT]);

		if (len % sizeof(u32)) {
			NL_SET_ERR_MSG_ATTR(info->extack,
					    info->attrs[HWSIM_ATTR_CIPHER_SUPPORT],
					    "bad cipher list length");
			return -EINVAL;
		}

		param.n_ciphers = len / sizeof(u32);

		if (param.n_ciphers > ARRAY_SIZE(hwsim_ciphers)) {
			NL_SET_ERR_MSG_ATTR(info->extack,
					    info->attrs[HWSIM_ATTR_CIPHER_SUPPORT],
					    "too many ciphers specified");
			return -EINVAL;
		}

		if (!hwsim_known_ciphers(param.ciphers, param.n_ciphers)) {
			NL_SET_ERR_MSG_ATTR(info->extack,
					    info->attrs[HWSIM_ATTR_CIPHER_SUPPORT],
					    "unsupported ciphers specified");
			return -EINVAL;
		}
	}

	if (info->attrs[HWSIM_ATTR_RADIO_NAME]) {
		hwname = kstrndup((char *)nla_data(info->attrs[HWSIM_ATTR_RADIO_NAME]),
				  nla_len(info->attrs[HWSIM_ATTR_RADIO_NAME]),
				  GFP_KERNEL);
		if (!hwname)
			return -ENOMEM;
		param.hwname = hwname;
	}

	ret = mac80211_hwsim_new_radio(info, &param);
	kfree(hwname);
	return ret;
}

static int hwsim_del_radio_nl(struct sk_buff *msg, struct genl_info *info)
{
	struct mac80211_hwsim_data *data;
	s64 idx = -1;
	const char *hwname = NULL;

	if (info->attrs[HWSIM_ATTR_RADIO_ID]) {
		idx = nla_get_u32(info->attrs[HWSIM_ATTR_RADIO_ID]);
	} else if (info->attrs[HWSIM_ATTR_RADIO_NAME]) {
		hwname = kstrndup((char *)nla_data(info->attrs[HWSIM_ATTR_RADIO_NAME]),
				  nla_len(info->attrs[HWSIM_ATTR_RADIO_NAME]),
				  GFP_KERNEL);
		if (!hwname)
			return -ENOMEM;
	} else
		return -EINVAL;

	spin_lock_bh(&hwsim_radio_lock);
	list_for_each_entry(data, &hwsim_radios, list) {
		if (idx >= 0) {
			if (data->idx != idx)
				continue;
		} else {
			if (!hwname ||
			    strcmp(hwname, wiphy_name(data->hw->wiphy)))
				continue;
		}

		if (!net_eq(wiphy_net(data->hw->wiphy), genl_info_net(info)))
			continue;

		list_del(&data->list);
		rhashtable_remove_fast(&hwsim_radios_rht, &data->rht,
				       hwsim_rht_params);
		hwsim_radios_generation++;
		spin_unlock_bh(&hwsim_radio_lock);
		mac80211_hwsim_del_radio(data, wiphy_name(data->hw->wiphy),
					 info);
		kfree(hwname);
		return 0;
	}
	spin_unlock_bh(&hwsim_radio_lock);

	kfree(hwname);
	return -ENODEV;
}

static int hwsim_get_radio_nl(struct sk_buff *msg, struct genl_info *info)
{
	struct mac80211_hwsim_data *data;
	struct sk_buff *skb;
	int idx, res = -ENODEV;

	if (!info->attrs[HWSIM_ATTR_RADIO_ID])
		return -EINVAL;
	idx = nla_get_u32(info->attrs[HWSIM_ATTR_RADIO_ID]);

	spin_lock_bh(&hwsim_radio_lock);
	list_for_each_entry(data, &hwsim_radios, list) {
		if (data->idx != idx)
			continue;

		if (!net_eq(wiphy_net(data->hw->wiphy), genl_info_net(info)))
			continue;

		skb = nlmsg_new(NLMSG_DEFAULT_SIZE, GFP_ATOMIC);
		if (!skb) {
			res = -ENOMEM;
			goto out_err;
		}

		res = mac80211_hwsim_get_radio(skb, data, info->snd_portid,
					       info->snd_seq, NULL, 0);
		if (res < 0) {
			nlmsg_free(skb);
			goto out_err;
		}

		res = genlmsg_reply(skb, info);
		break;
	}

out_err:
	spin_unlock_bh(&hwsim_radio_lock);

	return res;
}

static int hwsim_dump_radio_nl(struct sk_buff *skb,
			       struct netlink_callback *cb)
{
	int last_idx = cb->args[0] - 1;
	struct mac80211_hwsim_data *data = NULL;
	int res = 0;
	void *hdr;

	spin_lock_bh(&hwsim_radio_lock);
	cb->seq = hwsim_radios_generation;

	if (last_idx >= hwsim_radio_idx-1)
		goto done;

	list_for_each_entry(data, &hwsim_radios, list) {
		if (data->idx <= last_idx)
			continue;

		if (!net_eq(wiphy_net(data->hw->wiphy), sock_net(skb->sk)))
			continue;

		res = mac80211_hwsim_get_radio(skb, data,
					       NETLINK_CB(cb->skb).portid,
					       cb->nlh->nlmsg_seq, cb,
					       NLM_F_MULTI);
		if (res < 0)
			break;

		last_idx = data->idx;
	}

	cb->args[0] = last_idx + 1;

	/* list changed, but no new element sent, set interrupted flag */
	if (skb->len == 0 && cb->prev_seq && cb->seq != cb->prev_seq) {
		hdr = genlmsg_put(skb, NETLINK_CB(cb->skb).portid,
				  cb->nlh->nlmsg_seq, &hwsim_genl_family,
				  NLM_F_MULTI, HWSIM_CMD_GET_RADIO);
		if (hdr) {
			genl_dump_check_consistent(cb, hdr);
			genlmsg_end(skb, hdr);
		} else {
			res = -EMSGSIZE;
		}
	}

done:
	spin_unlock_bh(&hwsim_radio_lock);
	return res ?: skb->len;
}

/* Generic Netlink operations array */
static const struct genl_ops hwsim_ops[] = {
	{
		.cmd = HWSIM_CMD_REGISTER,
		.validate = GENL_DONT_VALIDATE_STRICT | GENL_DONT_VALIDATE_DUMP,
		.doit = hwsim_register_received_nl,
		.flags = GENL_UNS_ADMIN_PERM,
	},
	{
		.cmd = HWSIM_CMD_FRAME,
		.validate = GENL_DONT_VALIDATE_STRICT | GENL_DONT_VALIDATE_DUMP,
		.doit = hwsim_cloned_frame_received_nl,
	},
	{
		.cmd = HWSIM_CMD_TX_INFO_FRAME,
		.validate = GENL_DONT_VALIDATE_STRICT | GENL_DONT_VALIDATE_DUMP,
		.doit = hwsim_tx_info_frame_received_nl,
	},
	{
		.cmd = HWSIM_CMD_NEW_RADIO,
		.validate = GENL_DONT_VALIDATE_STRICT | GENL_DONT_VALIDATE_DUMP,
		.doit = hwsim_new_radio_nl,
		.flags = GENL_UNS_ADMIN_PERM,
	},
	{
		.cmd = HWSIM_CMD_DEL_RADIO,
		.validate = GENL_DONT_VALIDATE_STRICT | GENL_DONT_VALIDATE_DUMP,
		.doit = hwsim_del_radio_nl,
		.flags = GENL_UNS_ADMIN_PERM,
	},
	{
		.cmd = HWSIM_CMD_GET_RADIO,
		.validate = GENL_DONT_VALIDATE_STRICT | GENL_DONT_VALIDATE_DUMP,
		.doit = hwsim_get_radio_nl,
		.dumpit = hwsim_dump_radio_nl,
	},
};

static struct genl_family hwsim_genl_family __ro_after_init = {
	.name = "MAC80211_HWSIM",
	.version = 1,
	.maxattr = HWSIM_ATTR_MAX,
	.policy = hwsim_genl_policy,
	.netnsok = true,
	.module = THIS_MODULE,
	.ops = hwsim_ops,
	.n_ops = ARRAY_SIZE(hwsim_ops),
	.mcgrps = hwsim_mcgrps,
	.n_mcgrps = ARRAY_SIZE(hwsim_mcgrps),
};

static void remove_user_radios(u32 portid)
{
	struct mac80211_hwsim_data *entry, *tmp;
	LIST_HEAD(list);

	spin_lock_bh(&hwsim_radio_lock);
	list_for_each_entry_safe(entry, tmp, &hwsim_radios, list) {
		if (entry->destroy_on_close && entry->portid == portid) {
			list_move(&entry->list, &list);
			rhashtable_remove_fast(&hwsim_radios_rht, &entry->rht,
					       hwsim_rht_params);
			hwsim_radios_generation++;
		}
	}
	spin_unlock_bh(&hwsim_radio_lock);

	list_for_each_entry_safe(entry, tmp, &list, list) {
		list_del(&entry->list);
		mac80211_hwsim_del_radio(entry, wiphy_name(entry->hw->wiphy),
					 NULL);
	}
}

static int mac80211_hwsim_netlink_notify(struct notifier_block *nb,
					 unsigned long state,
					 void *_notify)
{
	struct netlink_notify *notify = _notify;

	if (state != NETLINK_URELEASE)
		return NOTIFY_DONE;

	remove_user_radios(notify->portid);

	if (notify->portid == hwsim_net_get_wmediumd(notify->net)) {
		printk(KERN_INFO "mac80211_hwsim: wmediumd released netlink"
		       " socket, switching to perfect channel medium\n");
		hwsim_register_wmediumd(notify->net, 0);
	}
	return NOTIFY_DONE;

}

static struct notifier_block hwsim_netlink_notifier = {
	.notifier_call = mac80211_hwsim_netlink_notify,
};

static int __init hwsim_init_netlink(void)
{
	int rc;

	printk(KERN_INFO "mac80211_hwsim: initializing netlink\n");

	rc = genl_register_family(&hwsim_genl_family);
	if (rc)
		goto failure;

	rc = netlink_register_notifier(&hwsim_netlink_notifier);
	if (rc) {
		genl_unregister_family(&hwsim_genl_family);
		goto failure;
	}

	return 0;

failure:
	pr_debug("mac80211_hwsim: error occurred in %s\n", __func__);
	return -EINVAL;
}

static __net_init int hwsim_init_net(struct net *net)
{
	return hwsim_net_set_netgroup(net);
}

static void __net_exit hwsim_exit_net(struct net *net)
{
	struct mac80211_hwsim_data *data, *tmp;
	LIST_HEAD(list);

	spin_lock_bh(&hwsim_radio_lock);
	list_for_each_entry_safe(data, tmp, &hwsim_radios, list) {
		if (!net_eq(wiphy_net(data->hw->wiphy), net))
			continue;

		/* Radios created in init_net are returned to init_net. */
		if (data->netgroup == hwsim_net_get_netgroup(&init_net))
			continue;

		list_move(&data->list, &list);
		rhashtable_remove_fast(&hwsim_radios_rht, &data->rht,
				       hwsim_rht_params);
		hwsim_radios_generation++;
	}
	spin_unlock_bh(&hwsim_radio_lock);

	list_for_each_entry_safe(data, tmp, &list, list) {
		list_del(&data->list);
		mac80211_hwsim_del_radio(data,
					 wiphy_name(data->hw->wiphy),
					 NULL);
	}

	ida_simple_remove(&hwsim_netgroup_ida, hwsim_net_get_netgroup(net));
}

static struct pernet_operations hwsim_net_ops = {
	.init = hwsim_init_net,
	.exit = hwsim_exit_net,
	.id   = &hwsim_net_id,
	.size = sizeof(struct hwsim_net),
};

static void hwsim_exit_netlink(void)
{
	/* unregister the notifier */
	netlink_unregister_notifier(&hwsim_netlink_notifier);
	/* unregister the family */
	genl_unregister_family(&hwsim_genl_family);
}

#if IS_REACHABLE(CONFIG_VIRTIO)
static void hwsim_virtio_tx_done(struct virtqueue *vq)
{
	unsigned int len;
	struct sk_buff *skb;
	unsigned long flags;

	spin_lock_irqsave(&hwsim_virtio_lock, flags);
	while ((skb = virtqueue_get_buf(vq, &len)))
		nlmsg_free(skb);
	spin_unlock_irqrestore(&hwsim_virtio_lock, flags);
}

static int hwsim_virtio_handle_cmd(struct sk_buff *skb)
{
	struct nlmsghdr *nlh;
	struct genlmsghdr *gnlh;
	struct nlattr *tb[HWSIM_ATTR_MAX + 1];
	struct genl_info info = {};
	int err;

	nlh = nlmsg_hdr(skb);
	gnlh = nlmsg_data(nlh);
	err = genlmsg_parse(nlh, &hwsim_genl_family, tb, HWSIM_ATTR_MAX,
			    hwsim_genl_policy, NULL);
	if (err) {
		pr_err_ratelimited("hwsim: genlmsg_parse returned %d\n", err);
		return err;
	}

	info.attrs = tb;

	switch (gnlh->cmd) {
	case HWSIM_CMD_FRAME:
		hwsim_cloned_frame_received_nl(skb, &info);
		break;
	case HWSIM_CMD_TX_INFO_FRAME:
		hwsim_tx_info_frame_received_nl(skb, &info);
		break;
	default:
		pr_err_ratelimited("hwsim: invalid cmd: %d\n", gnlh->cmd);
		return -EPROTO;
	}
	return 0;
}

static void hwsim_virtio_rx_work(struct work_struct *work)
{
	struct virtqueue *vq;
	unsigned int len;
	struct sk_buff *skb;
	struct scatterlist sg[1];
	int err;
	unsigned long flags;

	spin_lock_irqsave(&hwsim_virtio_lock, flags);
	if (!hwsim_virtio_enabled)
		goto out_unlock;

	skb = virtqueue_get_buf(hwsim_vqs[HWSIM_VQ_RX], &len);
	if (!skb)
		goto out_unlock;
	spin_unlock_irqrestore(&hwsim_virtio_lock, flags);

	skb->data = skb->head;
	skb_set_tail_pointer(skb, len);
	hwsim_virtio_handle_cmd(skb);

	spin_lock_irqsave(&hwsim_virtio_lock, flags);
	if (!hwsim_virtio_enabled) {
		nlmsg_free(skb);
		goto out_unlock;
	}
	vq = hwsim_vqs[HWSIM_VQ_RX];
	sg_init_one(sg, skb->head, skb_end_offset(skb));
<<<<<<< HEAD
	err = virtqueue_add_inbuf(vq, sg, 1, skb, GFP_KERNEL);
=======
	err = virtqueue_add_inbuf(vq, sg, 1, skb, GFP_ATOMIC);
>>>>>>> 358c7c61
	if (WARN(err, "virtqueue_add_inbuf returned %d\n", err))
		nlmsg_free(skb);
	else
		virtqueue_kick(vq);
	schedule_work(&hwsim_virtio_rx);

out_unlock:
	spin_unlock_irqrestore(&hwsim_virtio_lock, flags);
}

static void hwsim_virtio_rx_done(struct virtqueue *vq)
{
	schedule_work(&hwsim_virtio_rx);
}

static int init_vqs(struct virtio_device *vdev)
{
	vq_callback_t *callbacks[HWSIM_NUM_VQS] = {
		[HWSIM_VQ_TX] = hwsim_virtio_tx_done,
		[HWSIM_VQ_RX] = hwsim_virtio_rx_done,
	};
	const char *names[HWSIM_NUM_VQS] = {
		[HWSIM_VQ_TX] = "tx",
		[HWSIM_VQ_RX] = "rx",
	};

	return virtio_find_vqs(vdev, HWSIM_NUM_VQS,
			       hwsim_vqs, callbacks, names, NULL);
}

static int fill_vq(struct virtqueue *vq)
{
	int i, err;
	struct sk_buff *skb;
	struct scatterlist sg[1];

	for (i = 0; i < virtqueue_get_vring_size(vq); i++) {
		skb = genlmsg_new(GENLMSG_DEFAULT_SIZE, GFP_KERNEL);
		if (!skb)
			return -ENOMEM;

		sg_init_one(sg, skb->head, skb_end_offset(skb));
		err = virtqueue_add_inbuf(vq, sg, 1, skb, GFP_KERNEL);
		if (err) {
			nlmsg_free(skb);
			return err;
		}
	}
	virtqueue_kick(vq);
	return 0;
}

static void remove_vqs(struct virtio_device *vdev)
{
	int i;

	vdev->config->reset(vdev);

	for (i = 0; i < ARRAY_SIZE(hwsim_vqs); i++) {
		struct virtqueue *vq = hwsim_vqs[i];
		struct sk_buff *skb;

		while ((skb = virtqueue_detach_unused_buf(vq)))
			nlmsg_free(skb);
	}

	vdev->config->del_vqs(vdev);
}

static int hwsim_virtio_probe(struct virtio_device *vdev)
{
	int err;
	unsigned long flags;

	spin_lock_irqsave(&hwsim_virtio_lock, flags);
	if (hwsim_virtio_enabled) {
		spin_unlock_irqrestore(&hwsim_virtio_lock, flags);
		return -EEXIST;
	}
	spin_unlock_irqrestore(&hwsim_virtio_lock, flags);

	err = init_vqs(vdev);
	if (err)
		return err;

	err = fill_vq(hwsim_vqs[HWSIM_VQ_RX]);
	if (err)
		goto out_remove;

	spin_lock_irqsave(&hwsim_virtio_lock, flags);
	hwsim_virtio_enabled = true;
	spin_unlock_irqrestore(&hwsim_virtio_lock, flags);

	schedule_work(&hwsim_virtio_rx);
	return 0;

out_remove:
	remove_vqs(vdev);
	return err;
}

static void hwsim_virtio_remove(struct virtio_device *vdev)
{
	hwsim_virtio_enabled = false;

	cancel_work_sync(&hwsim_virtio_rx);

	remove_vqs(vdev);
}

/* MAC80211_HWSIM virtio device id table */
static const struct virtio_device_id id_table[] = {
	{ VIRTIO_ID_MAC80211_HWSIM, VIRTIO_DEV_ANY_ID },
	{ 0 }
};
MODULE_DEVICE_TABLE(virtio, id_table);

static struct virtio_driver virtio_hwsim = {
	.driver.name = KBUILD_MODNAME,
	.driver.owner = THIS_MODULE,
	.id_table = id_table,
	.probe = hwsim_virtio_probe,
	.remove = hwsim_virtio_remove,
};

static int hwsim_register_virtio_driver(void)
{
	spin_lock_init(&hwsim_virtio_lock);

	return register_virtio_driver(&virtio_hwsim);
}

static void hwsim_unregister_virtio_driver(void)
{
	unregister_virtio_driver(&virtio_hwsim);
}
#else
static inline int hwsim_register_virtio_driver(void)
{
	return 0;
}

static inline void hwsim_unregister_virtio_driver(void)
{
}
#endif

static int __init init_mac80211_hwsim(void)
{
	int i, err;

	if (radios < 0 || radios > 100)
		return -EINVAL;

	if (channels < 1)
		return -EINVAL;

	spin_lock_init(&hwsim_radio_lock);

	err = rhashtable_init(&hwsim_radios_rht, &hwsim_rht_params);
	if (err)
		return err;

	err = register_pernet_device(&hwsim_net_ops);
	if (err)
		goto out_free_rht;

	err = platform_driver_register(&mac80211_hwsim_driver);
	if (err)
		goto out_unregister_pernet;

	err = hwsim_init_netlink();
	if (err)
		goto out_unregister_driver;

	err = hwsim_register_virtio_driver();
	if (err)
		goto out_exit_netlink;

	hwsim_class = class_create(THIS_MODULE, "mac80211_hwsim");
	if (IS_ERR(hwsim_class)) {
		err = PTR_ERR(hwsim_class);
		goto out_exit_virtio;
	}

	for (i = 0; i < radios; i++) {
		struct hwsim_new_radio_params param = { 0 };

		param.channels = channels;

		switch (regtest) {
		case HWSIM_REGTEST_DIFF_COUNTRY:
			if (i < ARRAY_SIZE(hwsim_alpha2s))
				param.reg_alpha2 = hwsim_alpha2s[i];
			break;
		case HWSIM_REGTEST_DRIVER_REG_FOLLOW:
			if (!i)
				param.reg_alpha2 = hwsim_alpha2s[0];
			break;
		case HWSIM_REGTEST_STRICT_ALL:
			param.reg_strict = true;
			/* fall through */
		case HWSIM_REGTEST_DRIVER_REG_ALL:
			param.reg_alpha2 = hwsim_alpha2s[0];
			break;
		case HWSIM_REGTEST_WORLD_ROAM:
			if (i == 0)
				param.regd = &hwsim_world_regdom_custom_01;
			break;
		case HWSIM_REGTEST_CUSTOM_WORLD:
			param.regd = &hwsim_world_regdom_custom_01;
			break;
		case HWSIM_REGTEST_CUSTOM_WORLD_2:
			if (i == 0)
				param.regd = &hwsim_world_regdom_custom_01;
			else if (i == 1)
				param.regd = &hwsim_world_regdom_custom_02;
			break;
		case HWSIM_REGTEST_STRICT_FOLLOW:
			if (i == 0) {
				param.reg_strict = true;
				param.reg_alpha2 = hwsim_alpha2s[0];
			}
			break;
		case HWSIM_REGTEST_STRICT_AND_DRIVER_REG:
			if (i == 0) {
				param.reg_strict = true;
				param.reg_alpha2 = hwsim_alpha2s[0];
			} else if (i == 1) {
				param.reg_alpha2 = hwsim_alpha2s[1];
			}
			break;
		case HWSIM_REGTEST_ALL:
			switch (i) {
			case 0:
				param.regd = &hwsim_world_regdom_custom_01;
				break;
			case 1:
				param.regd = &hwsim_world_regdom_custom_02;
				break;
			case 2:
				param.reg_alpha2 = hwsim_alpha2s[0];
				break;
			case 3:
				param.reg_alpha2 = hwsim_alpha2s[1];
				break;
			case 4:
				param.reg_strict = true;
				param.reg_alpha2 = hwsim_alpha2s[2];
				break;
			}
			break;
		default:
			break;
		}

		param.p2p_device = support_p2p_device;
		param.use_chanctx = channels > 1;
		param.iftypes = HWSIM_IFTYPE_SUPPORT_MASK;
		if (param.p2p_device)
			param.iftypes |= BIT(NL80211_IFTYPE_P2P_DEVICE);

		err = mac80211_hwsim_new_radio(NULL, &param);
		if (err < 0)
			goto out_free_radios;
	}

	hwsim_mon = alloc_netdev(0, "hwsim%d", NET_NAME_UNKNOWN,
				 hwsim_mon_setup);
	if (hwsim_mon == NULL) {
		err = -ENOMEM;
		goto out_free_radios;
	}

	rtnl_lock();
	err = dev_alloc_name(hwsim_mon, hwsim_mon->name);
	if (err < 0) {
		rtnl_unlock();
		goto out_free_mon;
	}

	err = register_netdevice(hwsim_mon);
	if (err < 0) {
		rtnl_unlock();
		goto out_free_mon;
	}
	rtnl_unlock();

	return 0;

out_free_mon:
	free_netdev(hwsim_mon);
out_free_radios:
	mac80211_hwsim_free();
out_exit_virtio:
	hwsim_unregister_virtio_driver();
out_exit_netlink:
	hwsim_exit_netlink();
out_unregister_driver:
	platform_driver_unregister(&mac80211_hwsim_driver);
out_unregister_pernet:
	unregister_pernet_device(&hwsim_net_ops);
out_free_rht:
	rhashtable_destroy(&hwsim_radios_rht);
	return err;
}
module_init(init_mac80211_hwsim);

static void __exit exit_mac80211_hwsim(void)
{
	pr_debug("mac80211_hwsim: unregister radios\n");

	hwsim_unregister_virtio_driver();
	hwsim_exit_netlink();

	mac80211_hwsim_free();

	rhashtable_destroy(&hwsim_radios_rht);
	unregister_netdev(hwsim_mon);
	platform_driver_unregister(&mac80211_hwsim_driver);
	unregister_pernet_device(&hwsim_net_ops);
}
module_exit(exit_mac80211_hwsim);<|MERGE_RESOLUTION|>--- conflicted
+++ resolved
@@ -4068,11 +4068,7 @@
 	}
 	vq = hwsim_vqs[HWSIM_VQ_RX];
 	sg_init_one(sg, skb->head, skb_end_offset(skb));
-<<<<<<< HEAD
-	err = virtqueue_add_inbuf(vq, sg, 1, skb, GFP_KERNEL);
-=======
 	err = virtqueue_add_inbuf(vq, sg, 1, skb, GFP_ATOMIC);
->>>>>>> 358c7c61
 	if (WARN(err, "virtqueue_add_inbuf returned %d\n", err))
 		nlmsg_free(skb);
 	else
